--- conflicted
+++ resolved
@@ -5,13 +5,9 @@
  */
 
 #include "i915_drv.h"
-<<<<<<< HEAD
-#include "intel_engine_pm.h"
-=======
 #include "i915_params.h"
 #include "intel_engine_pm.h"
 #include "intel_gt.h"
->>>>>>> e0e712fe
 #include "intel_gt_pm.h"
 #include "intel_pm.h"
 #include "intel_wakeref.h"
@@ -131,11 +127,7 @@
 		__intel_engine_reset(engine, false);
 }
 
-<<<<<<< HEAD
-int intel_gt_resume(struct drm_i915_private *i915)
-=======
 int intel_gt_resume(struct intel_gt *gt)
->>>>>>> e0e712fe
 {
 	struct intel_engine_cs *engine;
 	enum intel_engine_id id;
@@ -147,13 +139,8 @@
 	 * Only the kernel contexts should remain pinned over suspend,
 	 * allowing us to fixup the user contexts on their first pin.
 	 */
-<<<<<<< HEAD
-	intel_gt_pm_get(i915);
-	for_each_engine(engine, i915, id) {
-=======
 	intel_gt_pm_get(gt);
 	for_each_engine(engine, gt->i915, id) {
->>>>>>> e0e712fe
 		struct intel_context *ce;
 
 		intel_engine_pm_get(engine);
@@ -162,33 +149,18 @@
 		if (ce)
 			ce->ops->reset(ce);
 
-<<<<<<< HEAD
-		ce = engine->preempt_context;
-		if (ce)
-			ce->ops->reset(ce);
-
-=======
->>>>>>> e0e712fe
 		engine->serial++; /* kernel context lost */
 		err = engine->resume(engine);
 
 		intel_engine_pm_put(engine);
 		if (err) {
-<<<<<<< HEAD
-			dev_err(i915->drm.dev,
-=======
 			dev_err(gt->i915->drm.dev,
->>>>>>> e0e712fe
 				"Failed to restart %s (%d)\n",
 				engine->name, err);
 			break;
 		}
 	}
-<<<<<<< HEAD
-	intel_gt_pm_put(i915);
-=======
 	intel_gt_pm_put(gt);
->>>>>>> e0e712fe
 
 	return err;
 }