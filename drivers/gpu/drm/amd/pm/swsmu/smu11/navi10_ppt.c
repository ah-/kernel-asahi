/*
 * Copyright 2019 Advanced Micro Devices, Inc.
 *
 * Permission is hereby granted, free of charge, to any person obtaining a
 * copy of this software and associated documentation files (the "Software"),
 * to deal in the Software without restriction, including without limitation
 * the rights to use, copy, modify, merge, publish, distribute, sublicense,
 * and/or sell copies of the Software, and to permit persons to whom the
 * Software is furnished to do so, subject to the following conditions:
 *
 * The above copyright notice and this permission notice shall be included in
 * all copies or substantial portions of the Software.
 *
 * THE SOFTWARE IS PROVIDED "AS IS", WITHOUT WARRANTY OF ANY KIND, EXPRESS OR
 * IMPLIED, INCLUDING BUT NOT LIMITED TO THE WARRANTIES OF MERCHANTABILITY,
 * FITNESS FOR A PARTICULAR PURPOSE AND NONINFRINGEMENT.  IN NO EVENT SHALL
 * THE COPYRIGHT HOLDER(S) OR AUTHOR(S) BE LIABLE FOR ANY CLAIM, DAMAGES OR
 * OTHER LIABILITY, WHETHER IN AN ACTION OF CONTRACT, TORT OR OTHERWISE,
 * ARISING FROM, OUT OF OR IN CONNECTION WITH THE SOFTWARE OR THE USE OR
 * OTHER DEALINGS IN THE SOFTWARE.
 *
 */

#define SWSMU_CODE_LAYER_L2

#include <linux/firmware.h>
#include <linux/pci.h>
#include <linux/i2c.h>
#include "amdgpu.h"
#include "amdgpu_smu.h"
#include "atomfirmware.h"
#include "amdgpu_atomfirmware.h"
#include "amdgpu_atombios.h"
#include "soc15_common.h"
#include "smu_v11_0.h"
#include "smu11_driver_if_navi10.h"
#include "atom.h"
#include "navi10_ppt.h"
#include "smu_v11_0_pptable.h"
#include "smu_v11_0_ppsmc.h"
#include "nbio/nbio_2_3_offset.h"
#include "nbio/nbio_2_3_sh_mask.h"
#include "thm/thm_11_0_2_offset.h"
#include "thm/thm_11_0_2_sh_mask.h"

#include "asic_reg/mp/mp_11_0_sh_mask.h"
#include "smu_cmn.h"
#include "smu_11_0_cdr_table.h"

/*
 * DO NOT use these for err/warn/info/debug messages.
 * Use dev_err, dev_warn, dev_info and dev_dbg instead.
 * They are more MGPU friendly.
 */
#undef pr_err
#undef pr_warn
#undef pr_info
#undef pr_debug

#define to_amdgpu_device(x) (container_of(x, struct amdgpu_device, pm.smu_i2c))

#define FEATURE_MASK(feature) (1ULL << feature)
#define SMC_DPM_FEATURE ( \
	FEATURE_MASK(FEATURE_DPM_PREFETCHER_BIT) | \
	FEATURE_MASK(FEATURE_DPM_GFXCLK_BIT)	 | \
	FEATURE_MASK(FEATURE_DPM_GFX_PACE_BIT)	 | \
	FEATURE_MASK(FEATURE_DPM_UCLK_BIT)	 | \
	FEATURE_MASK(FEATURE_DPM_SOCCLK_BIT)	 | \
	FEATURE_MASK(FEATURE_DPM_MP0CLK_BIT)	 | \
	FEATURE_MASK(FEATURE_DPM_LINK_BIT)	 | \
	FEATURE_MASK(FEATURE_DPM_DCEFCLK_BIT))

#define SMU_11_0_GFX_BUSY_THRESHOLD 15

static struct cmn2asic_msg_mapping navi10_message_map[SMU_MSG_MAX_COUNT] = {
	MSG_MAP(TestMessage,			PPSMC_MSG_TestMessage,			1),
	MSG_MAP(GetSmuVersion,			PPSMC_MSG_GetSmuVersion,		1),
	MSG_MAP(GetDriverIfVersion,		PPSMC_MSG_GetDriverIfVersion,		1),
	MSG_MAP(SetAllowedFeaturesMaskLow,	PPSMC_MSG_SetAllowedFeaturesMaskLow,	0),
	MSG_MAP(SetAllowedFeaturesMaskHigh,	PPSMC_MSG_SetAllowedFeaturesMaskHigh,	0),
	MSG_MAP(EnableAllSmuFeatures,		PPSMC_MSG_EnableAllSmuFeatures,		0),
	MSG_MAP(DisableAllSmuFeatures,		PPSMC_MSG_DisableAllSmuFeatures,	0),
	MSG_MAP(EnableSmuFeaturesLow,		PPSMC_MSG_EnableSmuFeaturesLow,		0),
	MSG_MAP(EnableSmuFeaturesHigh,		PPSMC_MSG_EnableSmuFeaturesHigh,	0),
	MSG_MAP(DisableSmuFeaturesLow,		PPSMC_MSG_DisableSmuFeaturesLow,	0),
	MSG_MAP(DisableSmuFeaturesHigh,		PPSMC_MSG_DisableSmuFeaturesHigh,	0),
	MSG_MAP(GetEnabledSmuFeaturesLow,	PPSMC_MSG_GetEnabledSmuFeaturesLow,	1),
	MSG_MAP(GetEnabledSmuFeaturesHigh,	PPSMC_MSG_GetEnabledSmuFeaturesHigh,	1),
	MSG_MAP(SetWorkloadMask,		PPSMC_MSG_SetWorkloadMask,		0),
	MSG_MAP(SetPptLimit,			PPSMC_MSG_SetPptLimit,			0),
	MSG_MAP(SetDriverDramAddrHigh,		PPSMC_MSG_SetDriverDramAddrHigh,	1),
	MSG_MAP(SetDriverDramAddrLow,		PPSMC_MSG_SetDriverDramAddrLow,		1),
	MSG_MAP(SetToolsDramAddrHigh,		PPSMC_MSG_SetToolsDramAddrHigh,		0),
	MSG_MAP(SetToolsDramAddrLow,		PPSMC_MSG_SetToolsDramAddrLow,		0),
	MSG_MAP(TransferTableSmu2Dram,		PPSMC_MSG_TransferTableSmu2Dram,	1),
	MSG_MAP(TransferTableDram2Smu,		PPSMC_MSG_TransferTableDram2Smu,	0),
	MSG_MAP(UseDefaultPPTable,		PPSMC_MSG_UseDefaultPPTable,		0),
	MSG_MAP(UseBackupPPTable,		PPSMC_MSG_UseBackupPPTable,		0),
	MSG_MAP(RunBtc,				PPSMC_MSG_RunBtc,			0),
	MSG_MAP(EnterBaco,			PPSMC_MSG_EnterBaco,			0),
	MSG_MAP(SetSoftMinByFreq,		PPSMC_MSG_SetSoftMinByFreq,		1),
	MSG_MAP(SetSoftMaxByFreq,		PPSMC_MSG_SetSoftMaxByFreq,		1),
	MSG_MAP(SetHardMinByFreq,		PPSMC_MSG_SetHardMinByFreq,		0),
	MSG_MAP(SetHardMaxByFreq,		PPSMC_MSG_SetHardMaxByFreq,		0),
	MSG_MAP(GetMinDpmFreq,			PPSMC_MSG_GetMinDpmFreq,		1),
	MSG_MAP(GetMaxDpmFreq,			PPSMC_MSG_GetMaxDpmFreq,		1),
	MSG_MAP(GetDpmFreqByIndex,		PPSMC_MSG_GetDpmFreqByIndex,		1),
	MSG_MAP(SetMemoryChannelConfig,		PPSMC_MSG_SetMemoryChannelConfig,	0),
	MSG_MAP(SetGeminiMode,			PPSMC_MSG_SetGeminiMode,		0),
	MSG_MAP(SetGeminiApertureHigh,		PPSMC_MSG_SetGeminiApertureHigh,	0),
	MSG_MAP(SetGeminiApertureLow,		PPSMC_MSG_SetGeminiApertureLow,		0),
	MSG_MAP(OverridePcieParameters,		PPSMC_MSG_OverridePcieParameters,	0),
	MSG_MAP(SetMinDeepSleepDcefclk,		PPSMC_MSG_SetMinDeepSleepDcefclk,	0),
	MSG_MAP(ReenableAcDcInterrupt,		PPSMC_MSG_ReenableAcDcInterrupt,	0),
	MSG_MAP(NotifyPowerSource,		PPSMC_MSG_NotifyPowerSource,		0),
	MSG_MAP(SetUclkFastSwitch,		PPSMC_MSG_SetUclkFastSwitch,		0),
	MSG_MAP(SetVideoFps,			PPSMC_MSG_SetVideoFps,			0),
	MSG_MAP(PrepareMp1ForUnload,		PPSMC_MSG_PrepareMp1ForUnload,		1),
	MSG_MAP(DramLogSetDramAddrHigh,		PPSMC_MSG_DramLogSetDramAddrHigh,	0),
	MSG_MAP(DramLogSetDramAddrLow,		PPSMC_MSG_DramLogSetDramAddrLow,	0),
	MSG_MAP(DramLogSetDramSize,		PPSMC_MSG_DramLogSetDramSize,		0),
	MSG_MAP(ConfigureGfxDidt,		PPSMC_MSG_ConfigureGfxDidt,		0),
	MSG_MAP(NumOfDisplays,			PPSMC_MSG_NumOfDisplays,		0),
	MSG_MAP(SetSystemVirtualDramAddrHigh,	PPSMC_MSG_SetSystemVirtualDramAddrHigh,	0),
	MSG_MAP(SetSystemVirtualDramAddrLow,	PPSMC_MSG_SetSystemVirtualDramAddrLow,	0),
	MSG_MAP(AllowGfxOff,			PPSMC_MSG_AllowGfxOff,			0),
	MSG_MAP(DisallowGfxOff,			PPSMC_MSG_DisallowGfxOff,		0),
	MSG_MAP(GetPptLimit,			PPSMC_MSG_GetPptLimit,			0),
	MSG_MAP(GetDcModeMaxDpmFreq,		PPSMC_MSG_GetDcModeMaxDpmFreq,		1),
	MSG_MAP(GetDebugData,			PPSMC_MSG_GetDebugData,			0),
	MSG_MAP(ExitBaco,			PPSMC_MSG_ExitBaco,			0),
	MSG_MAP(PrepareMp1ForReset,		PPSMC_MSG_PrepareMp1ForReset,		0),
	MSG_MAP(PrepareMp1ForShutdown,		PPSMC_MSG_PrepareMp1ForShutdown,	0),
	MSG_MAP(PowerUpVcn,			PPSMC_MSG_PowerUpVcn,			0),
	MSG_MAP(PowerDownVcn,			PPSMC_MSG_PowerDownVcn,			0),
	MSG_MAP(PowerUpJpeg,			PPSMC_MSG_PowerUpJpeg,			0),
	MSG_MAP(PowerDownJpeg,			PPSMC_MSG_PowerDownJpeg,		0),
	MSG_MAP(BacoAudioD3PME,			PPSMC_MSG_BacoAudioD3PME,		0),
	MSG_MAP(ArmD3,				PPSMC_MSG_ArmD3,			0),
	MSG_MAP(DAL_DISABLE_DUMMY_PSTATE_CHANGE,PPSMC_MSG_DALDisableDummyPstateChange,	0),
	MSG_MAP(DAL_ENABLE_DUMMY_PSTATE_CHANGE,	PPSMC_MSG_DALEnableDummyPstateChange,	0),
	MSG_MAP(GetVoltageByDpm,		PPSMC_MSG_GetVoltageByDpm,		0),
	MSG_MAP(GetVoltageByDpmOverdrive,	PPSMC_MSG_GetVoltageByDpmOverdrive,	0),
	MSG_MAP(SetMGpuFanBoostLimitRpm,	PPSMC_MSG_SetMGpuFanBoostLimitRpm,	0),
	MSG_MAP(SET_DRIVER_DUMMY_TABLE_DRAM_ADDR_HIGH, PPSMC_MSG_SetDriverDummyTableDramAddrHigh, 0),
	MSG_MAP(SET_DRIVER_DUMMY_TABLE_DRAM_ADDR_LOW, PPSMC_MSG_SetDriverDummyTableDramAddrLow, 0),
	MSG_MAP(GET_UMC_FW_WA,			PPSMC_MSG_GetUMCFWWA,			0),
};

static struct cmn2asic_mapping navi10_clk_map[SMU_CLK_COUNT] = {
	CLK_MAP(GFXCLK, PPCLK_GFXCLK),
	CLK_MAP(SCLK,	PPCLK_GFXCLK),
	CLK_MAP(SOCCLK, PPCLK_SOCCLK),
	CLK_MAP(FCLK, PPCLK_SOCCLK),
	CLK_MAP(UCLK, PPCLK_UCLK),
	CLK_MAP(MCLK, PPCLK_UCLK),
	CLK_MAP(DCLK, PPCLK_DCLK),
	CLK_MAP(VCLK, PPCLK_VCLK),
	CLK_MAP(DCEFCLK, PPCLK_DCEFCLK),
	CLK_MAP(DISPCLK, PPCLK_DISPCLK),
	CLK_MAP(PIXCLK, PPCLK_PIXCLK),
	CLK_MAP(PHYCLK, PPCLK_PHYCLK),
};

static struct cmn2asic_mapping navi10_feature_mask_map[SMU_FEATURE_COUNT] = {
	FEA_MAP(DPM_PREFETCHER),
	FEA_MAP(DPM_GFXCLK),
	FEA_MAP(DPM_GFX_PACE),
	FEA_MAP(DPM_UCLK),
	FEA_MAP(DPM_SOCCLK),
	FEA_MAP(DPM_MP0CLK),
	FEA_MAP(DPM_LINK),
	FEA_MAP(DPM_DCEFCLK),
	FEA_MAP(MEM_VDDCI_SCALING),
	FEA_MAP(MEM_MVDD_SCALING),
	FEA_MAP(DS_GFXCLK),
	FEA_MAP(DS_SOCCLK),
	FEA_MAP(DS_LCLK),
	FEA_MAP(DS_DCEFCLK),
	FEA_MAP(DS_UCLK),
	FEA_MAP(GFX_ULV),
	FEA_MAP(FW_DSTATE),
	FEA_MAP(GFXOFF),
	FEA_MAP(BACO),
	FEA_MAP(VCN_PG),
	FEA_MAP(JPEG_PG),
	FEA_MAP(USB_PG),
	FEA_MAP(RSMU_SMN_CG),
	FEA_MAP(PPT),
	FEA_MAP(TDC),
	FEA_MAP(GFX_EDC),
	FEA_MAP(APCC_PLUS),
	FEA_MAP(GTHR),
	FEA_MAP(ACDC),
	FEA_MAP(VR0HOT),
	FEA_MAP(VR1HOT),
	FEA_MAP(FW_CTF),
	FEA_MAP(FAN_CONTROL),
	FEA_MAP(THERMAL),
	FEA_MAP(GFX_DCS),
	FEA_MAP(RM),
	FEA_MAP(LED_DISPLAY),
	FEA_MAP(GFX_SS),
	FEA_MAP(OUT_OF_BAND_MONITOR),
	FEA_MAP(TEMP_DEPENDENT_VMIN),
	FEA_MAP(MMHUB_PG),
	FEA_MAP(ATHUB_PG),
	FEA_MAP(APCC_DFLL),
};

static struct cmn2asic_mapping navi10_table_map[SMU_TABLE_COUNT] = {
	TAB_MAP(PPTABLE),
	TAB_MAP(WATERMARKS),
	TAB_MAP(AVFS),
	TAB_MAP(AVFS_PSM_DEBUG),
	TAB_MAP(AVFS_FUSE_OVERRIDE),
	TAB_MAP(PMSTATUSLOG),
	TAB_MAP(SMU_METRICS),
	TAB_MAP(DRIVER_SMU_CONFIG),
	TAB_MAP(ACTIVITY_MONITOR_COEFF),
	TAB_MAP(OVERDRIVE),
	TAB_MAP(I2C_COMMANDS),
	TAB_MAP(PACE),
};

static struct cmn2asic_mapping navi10_pwr_src_map[SMU_POWER_SOURCE_COUNT] = {
	PWR_MAP(AC),
	PWR_MAP(DC),
};

static struct cmn2asic_mapping navi10_workload_map[PP_SMC_POWER_PROFILE_COUNT] = {
	WORKLOAD_MAP(PP_SMC_POWER_PROFILE_BOOTUP_DEFAULT,	WORKLOAD_PPLIB_DEFAULT_BIT),
	WORKLOAD_MAP(PP_SMC_POWER_PROFILE_FULLSCREEN3D,		WORKLOAD_PPLIB_FULL_SCREEN_3D_BIT),
	WORKLOAD_MAP(PP_SMC_POWER_PROFILE_POWERSAVING,		WORKLOAD_PPLIB_POWER_SAVING_BIT),
	WORKLOAD_MAP(PP_SMC_POWER_PROFILE_VIDEO,		WORKLOAD_PPLIB_VIDEO_BIT),
	WORKLOAD_MAP(PP_SMC_POWER_PROFILE_VR,			WORKLOAD_PPLIB_VR_BIT),
	WORKLOAD_MAP(PP_SMC_POWER_PROFILE_COMPUTE,		WORKLOAD_PPLIB_COMPUTE_BIT),
	WORKLOAD_MAP(PP_SMC_POWER_PROFILE_CUSTOM,		WORKLOAD_PPLIB_CUSTOM_BIT),
};

static const uint8_t navi1x_throttler_map[] = {
	[THROTTLER_TEMP_EDGE_BIT]	= (SMU_THROTTLER_TEMP_EDGE_BIT),
	[THROTTLER_TEMP_HOTSPOT_BIT]	= (SMU_THROTTLER_TEMP_HOTSPOT_BIT),
	[THROTTLER_TEMP_MEM_BIT]	= (SMU_THROTTLER_TEMP_MEM_BIT),
	[THROTTLER_TEMP_VR_GFX_BIT]	= (SMU_THROTTLER_TEMP_VR_GFX_BIT),
	[THROTTLER_TEMP_VR_MEM0_BIT]	= (SMU_THROTTLER_TEMP_VR_MEM0_BIT),
	[THROTTLER_TEMP_VR_MEM1_BIT]	= (SMU_THROTTLER_TEMP_VR_MEM1_BIT),
	[THROTTLER_TEMP_VR_SOC_BIT]	= (SMU_THROTTLER_TEMP_VR_SOC_BIT),
	[THROTTLER_TEMP_LIQUID0_BIT]	= (SMU_THROTTLER_TEMP_LIQUID0_BIT),
	[THROTTLER_TEMP_LIQUID1_BIT]	= (SMU_THROTTLER_TEMP_LIQUID1_BIT),
	[THROTTLER_TDC_GFX_BIT]		= (SMU_THROTTLER_TDC_GFX_BIT),
	[THROTTLER_TDC_SOC_BIT]		= (SMU_THROTTLER_TDC_SOC_BIT),
	[THROTTLER_PPT0_BIT]		= (SMU_THROTTLER_PPT0_BIT),
	[THROTTLER_PPT1_BIT]		= (SMU_THROTTLER_PPT1_BIT),
	[THROTTLER_PPT2_BIT]		= (SMU_THROTTLER_PPT2_BIT),
	[THROTTLER_PPT3_BIT]		= (SMU_THROTTLER_PPT3_BIT),
	[THROTTLER_FIT_BIT]		= (SMU_THROTTLER_FIT_BIT),
	[THROTTLER_PPM_BIT]		= (SMU_THROTTLER_PPM_BIT),
	[THROTTLER_APCC_BIT]		= (SMU_THROTTLER_APCC_BIT),
};


static bool is_asic_secure(struct smu_context *smu)
{
	struct amdgpu_device *adev = smu->adev;
	bool is_secure = true;
	uint32_t mp0_fw_intf;

	mp0_fw_intf = RREG32_PCIE(MP0_Public |
				   (smnMP0_FW_INTF & 0xffffffff));

	if (!(mp0_fw_intf & (1 << 19)))
		is_secure = false;

	return is_secure;
}

static int
navi10_get_allowed_feature_mask(struct smu_context *smu,
				  uint32_t *feature_mask, uint32_t num)
{
	struct amdgpu_device *adev = smu->adev;

	if (num > 2)
		return -EINVAL;

	memset(feature_mask, 0, sizeof(uint32_t) * num);

	*(uint64_t *)feature_mask |= FEATURE_MASK(FEATURE_DPM_PREFETCHER_BIT)
				| FEATURE_MASK(FEATURE_DPM_MP0CLK_BIT)
				| FEATURE_MASK(FEATURE_RSMU_SMN_CG_BIT)
				| FEATURE_MASK(FEATURE_DS_SOCCLK_BIT)
				| FEATURE_MASK(FEATURE_PPT_BIT)
				| FEATURE_MASK(FEATURE_TDC_BIT)
				| FEATURE_MASK(FEATURE_GFX_EDC_BIT)
				| FEATURE_MASK(FEATURE_APCC_PLUS_BIT)
				| FEATURE_MASK(FEATURE_VR0HOT_BIT)
				| FEATURE_MASK(FEATURE_FAN_CONTROL_BIT)
				| FEATURE_MASK(FEATURE_THERMAL_BIT)
				| FEATURE_MASK(FEATURE_LED_DISPLAY_BIT)
				| FEATURE_MASK(FEATURE_DS_LCLK_BIT)
				| FEATURE_MASK(FEATURE_DS_DCEFCLK_BIT)
				| FEATURE_MASK(FEATURE_FW_DSTATE_BIT)
				| FEATURE_MASK(FEATURE_BACO_BIT)
				| FEATURE_MASK(FEATURE_GFX_SS_BIT)
				| FEATURE_MASK(FEATURE_APCC_DFLL_BIT)
				| FEATURE_MASK(FEATURE_FW_CTF_BIT)
				| FEATURE_MASK(FEATURE_OUT_OF_BAND_MONITOR_BIT);

	if (adev->pm.pp_feature & PP_SCLK_DPM_MASK)
		*(uint64_t *)feature_mask |= FEATURE_MASK(FEATURE_DPM_GFXCLK_BIT);

	if (adev->pm.pp_feature & PP_PCIE_DPM_MASK)
		*(uint64_t *)feature_mask |= FEATURE_MASK(FEATURE_DPM_LINK_BIT);

	if (adev->pm.pp_feature & PP_DCEFCLK_DPM_MASK)
		*(uint64_t *)feature_mask |= FEATURE_MASK(FEATURE_DPM_DCEFCLK_BIT);

	if (adev->pm.pp_feature & PP_ULV_MASK)
		*(uint64_t *)feature_mask |= FEATURE_MASK(FEATURE_GFX_ULV_BIT);

	if (adev->pm.pp_feature & PP_SCLK_DEEP_SLEEP_MASK)
		*(uint64_t *)feature_mask |= FEATURE_MASK(FEATURE_DS_GFXCLK_BIT);

	if (adev->pm.pp_feature & PP_GFXOFF_MASK)
		*(uint64_t *)feature_mask |= FEATURE_MASK(FEATURE_GFXOFF_BIT);

	if (smu->adev->pg_flags & AMD_PG_SUPPORT_MMHUB)
		*(uint64_t *)feature_mask |= FEATURE_MASK(FEATURE_MMHUB_PG_BIT);

	if (smu->adev->pg_flags & AMD_PG_SUPPORT_ATHUB)
		*(uint64_t *)feature_mask |= FEATURE_MASK(FEATURE_ATHUB_PG_BIT);

	if (smu->adev->pg_flags & AMD_PG_SUPPORT_VCN)
		*(uint64_t *)feature_mask |= FEATURE_MASK(FEATURE_VCN_PG_BIT);

	if (smu->adev->pg_flags & AMD_PG_SUPPORT_JPEG)
		*(uint64_t *)feature_mask |= FEATURE_MASK(FEATURE_JPEG_PG_BIT);

	if (smu->dc_controlled_by_gpio)
		*(uint64_t *)feature_mask |= FEATURE_MASK(FEATURE_ACDC_BIT);

	if (adev->pm.pp_feature & PP_SOCCLK_DPM_MASK)
		*(uint64_t *)feature_mask |= FEATURE_MASK(FEATURE_DPM_SOCCLK_BIT);

	/* DPM UCLK enablement should be skipped for navi10 A0 secure board */
	if (!(is_asic_secure(smu) &&
	     (adev->ip_versions[MP1_HWIP][0] == IP_VERSION(11, 0, 0)) &&
	     (adev->rev_id == 0)) &&
	    (adev->pm.pp_feature & PP_MCLK_DPM_MASK))
		*(uint64_t *)feature_mask |= FEATURE_MASK(FEATURE_DPM_UCLK_BIT)
				| FEATURE_MASK(FEATURE_MEM_VDDCI_SCALING_BIT)
				| FEATURE_MASK(FEATURE_MEM_MVDD_SCALING_BIT);

	/* DS SOCCLK enablement should be skipped for navi10 A0 secure board */
	if (is_asic_secure(smu) &&
	    (adev->ip_versions[MP1_HWIP][0] == IP_VERSION(11, 0, 0)) &&
	    (adev->rev_id == 0))
		*(uint64_t *)feature_mask &=
				~FEATURE_MASK(FEATURE_DS_SOCCLK_BIT);

	return 0;
}

static void navi10_check_bxco_support(struct smu_context *smu)
{
	struct smu_table_context *table_context = &smu->smu_table;
	struct smu_11_0_powerplay_table *powerplay_table =
		table_context->power_play_table;
	struct smu_baco_context *smu_baco = &smu->smu_baco;
	struct amdgpu_device *adev = smu->adev;
	uint32_t val;

	if (powerplay_table->platform_caps & SMU_11_0_PP_PLATFORM_CAP_BACO ||
	    powerplay_table->platform_caps & SMU_11_0_PP_PLATFORM_CAP_MACO) {
		val = RREG32_SOC15(NBIO, 0, mmRCC_BIF_STRAP0);
		smu_baco->platform_support =
			(val & RCC_BIF_STRAP0__STRAP_PX_CAPABLE_MASK) ? true :
									false;
	}
}

static int navi10_check_powerplay_table(struct smu_context *smu)
{
	struct smu_table_context *table_context = &smu->smu_table;
	struct smu_11_0_powerplay_table *powerplay_table =
		table_context->power_play_table;

	if (powerplay_table->platform_caps & SMU_11_0_PP_PLATFORM_CAP_HARDWAREDC)
		smu->dc_controlled_by_gpio = true;

	navi10_check_bxco_support(smu);

	table_context->thermal_controller_type =
		powerplay_table->thermal_controller_type;

	/*
	 * Instead of having its own buffer space and get overdrive_table copied,
	 * smu->od_settings just points to the actual overdrive_table
	 */
	smu->od_settings = &powerplay_table->overdrive_table;

	return 0;
}

static int navi10_append_powerplay_table(struct smu_context *smu)
{
	struct amdgpu_device *adev = smu->adev;
	struct smu_table_context *table_context = &smu->smu_table;
	PPTable_t *smc_pptable = table_context->driver_pptable;
	struct atom_smc_dpm_info_v4_5 *smc_dpm_table;
	struct atom_smc_dpm_info_v4_7 *smc_dpm_table_v4_7;
	int index, ret;

	index = get_index_into_master_table(atom_master_list_of_data_tables_v2_1,
					   smc_dpm_info);

	ret = amdgpu_atombios_get_data_table(adev, index, NULL, NULL, NULL,
				      (uint8_t **)&smc_dpm_table);
	if (ret)
		return ret;

	dev_info(adev->dev, "smc_dpm_info table revision(format.content): %d.%d\n",
			smc_dpm_table->table_header.format_revision,
			smc_dpm_table->table_header.content_revision);

	if (smc_dpm_table->table_header.format_revision != 4) {
		dev_err(adev->dev, "smc_dpm_info table format revision is not 4!\n");
		return -EINVAL;
	}

	switch (smc_dpm_table->table_header.content_revision) {
	case 5: /* nv10 and nv14 */
		smu_memcpy_trailing(smc_pptable, I2cControllers, BoardReserved,
				    smc_dpm_table, I2cControllers);
		break;
	case 7: /* nv12 */
		ret = amdgpu_atombios_get_data_table(adev, index, NULL, NULL, NULL,
					      (uint8_t **)&smc_dpm_table_v4_7);
		if (ret)
			return ret;
		smu_memcpy_trailing(smc_pptable, I2cControllers, BoardReserved,
				    smc_dpm_table_v4_7, I2cControllers);
		break;
	default:
		dev_err(smu->adev->dev, "smc_dpm_info with unsupported content revision %d!\n",
				smc_dpm_table->table_header.content_revision);
		return -EINVAL;
	}

	if (adev->pm.pp_feature & PP_GFXOFF_MASK) {
		/* TODO: remove it once SMU fw fix it */
		smc_pptable->DebugOverrides |= DPM_OVERRIDE_DISABLE_DFLL_PLL_SHUTDOWN;
	}

	return 0;
}

static int navi10_store_powerplay_table(struct smu_context *smu)
{
	struct smu_table_context *table_context = &smu->smu_table;
	struct smu_11_0_powerplay_table *powerplay_table =
		table_context->power_play_table;

	memcpy(table_context->driver_pptable, &powerplay_table->smc_pptable,
	       sizeof(PPTable_t));

	return 0;
}

static int navi10_setup_pptable(struct smu_context *smu)
{
	int ret = 0;

	ret = smu_v11_0_setup_pptable(smu);
	if (ret)
		return ret;

	ret = navi10_store_powerplay_table(smu);
	if (ret)
		return ret;

	ret = navi10_append_powerplay_table(smu);
	if (ret)
		return ret;

	ret = navi10_check_powerplay_table(smu);
	if (ret)
		return ret;

	return ret;
}

static int navi10_tables_init(struct smu_context *smu)
{
	struct smu_table_context *smu_table = &smu->smu_table;
	struct smu_table *tables = smu_table->tables;

	SMU_TABLE_INIT(tables, SMU_TABLE_PPTABLE, sizeof(PPTable_t),
		       PAGE_SIZE, AMDGPU_GEM_DOMAIN_VRAM);
	SMU_TABLE_INIT(tables, SMU_TABLE_WATERMARKS, sizeof(Watermarks_t),
		       PAGE_SIZE, AMDGPU_GEM_DOMAIN_VRAM);
	SMU_TABLE_INIT(tables, SMU_TABLE_SMU_METRICS, sizeof(SmuMetrics_NV1X_t),
		       PAGE_SIZE, AMDGPU_GEM_DOMAIN_VRAM);
	SMU_TABLE_INIT(tables, SMU_TABLE_I2C_COMMANDS, sizeof(SwI2cRequest_t),
		       PAGE_SIZE, AMDGPU_GEM_DOMAIN_VRAM);
	SMU_TABLE_INIT(tables, SMU_TABLE_OVERDRIVE, sizeof(OverDriveTable_t),
		       PAGE_SIZE, AMDGPU_GEM_DOMAIN_VRAM);
	SMU_TABLE_INIT(tables, SMU_TABLE_PMSTATUSLOG, SMU11_TOOL_SIZE,
		       PAGE_SIZE, AMDGPU_GEM_DOMAIN_VRAM);
	SMU_TABLE_INIT(tables, SMU_TABLE_ACTIVITY_MONITOR_COEFF,
		       sizeof(DpmActivityMonitorCoeffInt_t), PAGE_SIZE,
		       AMDGPU_GEM_DOMAIN_VRAM);

	smu_table->metrics_table = kzalloc(sizeof(SmuMetrics_NV1X_t),
					   GFP_KERNEL);
	if (!smu_table->metrics_table)
		goto err0_out;
	smu_table->metrics_time = 0;

	smu_table->gpu_metrics_table_size = sizeof(struct gpu_metrics_v1_3);
	smu_table->gpu_metrics_table = kzalloc(smu_table->gpu_metrics_table_size, GFP_KERNEL);
	if (!smu_table->gpu_metrics_table)
		goto err1_out;

	smu_table->watermarks_table = kzalloc(sizeof(Watermarks_t), GFP_KERNEL);
	if (!smu_table->watermarks_table)
		goto err2_out;

	return 0;

err2_out:
	kfree(smu_table->gpu_metrics_table);
err1_out:
	kfree(smu_table->metrics_table);
err0_out:
	return -ENOMEM;
}

static int navi10_get_legacy_smu_metrics_data(struct smu_context *smu,
					      MetricsMember_t member,
					      uint32_t *value)
{
	struct smu_table_context *smu_table= &smu->smu_table;
	SmuMetrics_legacy_t *metrics =
		(SmuMetrics_legacy_t *)smu_table->metrics_table;
	int ret = 0;

	mutex_lock(&smu->metrics_lock);

	ret = smu_cmn_get_metrics_table_locked(smu,
					       NULL,
					       false);
	if (ret) {
		mutex_unlock(&smu->metrics_lock);
		return ret;
	}

	switch (member) {
	case METRICS_CURR_GFXCLK:
		*value = metrics->CurrClock[PPCLK_GFXCLK];
		break;
	case METRICS_CURR_SOCCLK:
		*value = metrics->CurrClock[PPCLK_SOCCLK];
		break;
	case METRICS_CURR_UCLK:
		*value = metrics->CurrClock[PPCLK_UCLK];
		break;
	case METRICS_CURR_VCLK:
		*value = metrics->CurrClock[PPCLK_VCLK];
		break;
	case METRICS_CURR_DCLK:
		*value = metrics->CurrClock[PPCLK_DCLK];
		break;
	case METRICS_CURR_DCEFCLK:
		*value = metrics->CurrClock[PPCLK_DCEFCLK];
		break;
	case METRICS_AVERAGE_GFXCLK:
		*value = metrics->AverageGfxclkFrequency;
		break;
	case METRICS_AVERAGE_SOCCLK:
		*value = metrics->AverageSocclkFrequency;
		break;
	case METRICS_AVERAGE_UCLK:
		*value = metrics->AverageUclkFrequency;
		break;
	case METRICS_AVERAGE_GFXACTIVITY:
		*value = metrics->AverageGfxActivity;
		break;
	case METRICS_AVERAGE_MEMACTIVITY:
		*value = metrics->AverageUclkActivity;
		break;
	case METRICS_AVERAGE_SOCKETPOWER:
		*value = metrics->AverageSocketPower << 8;
		break;
	case METRICS_TEMPERATURE_EDGE:
		*value = metrics->TemperatureEdge *
			SMU_TEMPERATURE_UNITS_PER_CENTIGRADES;
		break;
	case METRICS_TEMPERATURE_HOTSPOT:
		*value = metrics->TemperatureHotspot *
			SMU_TEMPERATURE_UNITS_PER_CENTIGRADES;
		break;
	case METRICS_TEMPERATURE_MEM:
		*value = metrics->TemperatureMem *
			SMU_TEMPERATURE_UNITS_PER_CENTIGRADES;
		break;
	case METRICS_TEMPERATURE_VRGFX:
		*value = metrics->TemperatureVrGfx *
			SMU_TEMPERATURE_UNITS_PER_CENTIGRADES;
		break;
	case METRICS_TEMPERATURE_VRSOC:
		*value = metrics->TemperatureVrSoc *
			SMU_TEMPERATURE_UNITS_PER_CENTIGRADES;
		break;
	case METRICS_THROTTLER_STATUS:
		*value = metrics->ThrottlerStatus;
		break;
	case METRICS_CURR_FANSPEED:
		*value = metrics->CurrFanSpeed;
		break;
	default:
		*value = UINT_MAX;
		break;
	}

	mutex_unlock(&smu->metrics_lock);

	return ret;
}

static int navi10_get_smu_metrics_data(struct smu_context *smu,
				       MetricsMember_t member,
				       uint32_t *value)
{
	struct smu_table_context *smu_table= &smu->smu_table;
	SmuMetrics_t *metrics =
		(SmuMetrics_t *)smu_table->metrics_table;
	int ret = 0;

	mutex_lock(&smu->metrics_lock);

	ret = smu_cmn_get_metrics_table_locked(smu,
					       NULL,
					       false);
	if (ret) {
		mutex_unlock(&smu->metrics_lock);
		return ret;
	}

	switch (member) {
	case METRICS_CURR_GFXCLK:
		*value = metrics->CurrClock[PPCLK_GFXCLK];
		break;
	case METRICS_CURR_SOCCLK:
		*value = metrics->CurrClock[PPCLK_SOCCLK];
		break;
	case METRICS_CURR_UCLK:
		*value = metrics->CurrClock[PPCLK_UCLK];
		break;
	case METRICS_CURR_VCLK:
		*value = metrics->CurrClock[PPCLK_VCLK];
		break;
	case METRICS_CURR_DCLK:
		*value = metrics->CurrClock[PPCLK_DCLK];
		break;
	case METRICS_CURR_DCEFCLK:
		*value = metrics->CurrClock[PPCLK_DCEFCLK];
		break;
	case METRICS_AVERAGE_GFXCLK:
		if (metrics->AverageGfxActivity > SMU_11_0_GFX_BUSY_THRESHOLD)
			*value = metrics->AverageGfxclkFrequencyPreDs;
		else
			*value = metrics->AverageGfxclkFrequencyPostDs;
		break;
	case METRICS_AVERAGE_SOCCLK:
		*value = metrics->AverageSocclkFrequency;
		break;
	case METRICS_AVERAGE_UCLK:
		*value = metrics->AverageUclkFrequencyPostDs;
		break;
	case METRICS_AVERAGE_GFXACTIVITY:
		*value = metrics->AverageGfxActivity;
		break;
	case METRICS_AVERAGE_MEMACTIVITY:
		*value = metrics->AverageUclkActivity;
		break;
	case METRICS_AVERAGE_SOCKETPOWER:
		*value = metrics->AverageSocketPower << 8;
		break;
	case METRICS_TEMPERATURE_EDGE:
		*value = metrics->TemperatureEdge *
			SMU_TEMPERATURE_UNITS_PER_CENTIGRADES;
		break;
	case METRICS_TEMPERATURE_HOTSPOT:
		*value = metrics->TemperatureHotspot *
			SMU_TEMPERATURE_UNITS_PER_CENTIGRADES;
		break;
	case METRICS_TEMPERATURE_MEM:
		*value = metrics->TemperatureMem *
			SMU_TEMPERATURE_UNITS_PER_CENTIGRADES;
		break;
	case METRICS_TEMPERATURE_VRGFX:
		*value = metrics->TemperatureVrGfx *
			SMU_TEMPERATURE_UNITS_PER_CENTIGRADES;
		break;
	case METRICS_TEMPERATURE_VRSOC:
		*value = metrics->TemperatureVrSoc *
			SMU_TEMPERATURE_UNITS_PER_CENTIGRADES;
		break;
	case METRICS_THROTTLER_STATUS:
		*value = metrics->ThrottlerStatus;
		break;
	case METRICS_CURR_FANSPEED:
		*value = metrics->CurrFanSpeed;
		break;
	default:
		*value = UINT_MAX;
		break;
	}

	mutex_unlock(&smu->metrics_lock);

	return ret;
}

static int navi12_get_legacy_smu_metrics_data(struct smu_context *smu,
					      MetricsMember_t member,
					      uint32_t *value)
{
	struct smu_table_context *smu_table= &smu->smu_table;
	SmuMetrics_NV12_legacy_t *metrics =
		(SmuMetrics_NV12_legacy_t *)smu_table->metrics_table;
	int ret = 0;

	mutex_lock(&smu->metrics_lock);

	ret = smu_cmn_get_metrics_table_locked(smu,
					       NULL,
					       false);
	if (ret) {
		mutex_unlock(&smu->metrics_lock);
		return ret;
	}

	switch (member) {
	case METRICS_CURR_GFXCLK:
		*value = metrics->CurrClock[PPCLK_GFXCLK];
		break;
	case METRICS_CURR_SOCCLK:
		*value = metrics->CurrClock[PPCLK_SOCCLK];
		break;
	case METRICS_CURR_UCLK:
		*value = metrics->CurrClock[PPCLK_UCLK];
		break;
	case METRICS_CURR_VCLK:
		*value = metrics->CurrClock[PPCLK_VCLK];
		break;
	case METRICS_CURR_DCLK:
		*value = metrics->CurrClock[PPCLK_DCLK];
		break;
	case METRICS_CURR_DCEFCLK:
		*value = metrics->CurrClock[PPCLK_DCEFCLK];
		break;
	case METRICS_AVERAGE_GFXCLK:
		*value = metrics->AverageGfxclkFrequency;
		break;
	case METRICS_AVERAGE_SOCCLK:
		*value = metrics->AverageSocclkFrequency;
		break;
	case METRICS_AVERAGE_UCLK:
		*value = metrics->AverageUclkFrequency;
		break;
	case METRICS_AVERAGE_GFXACTIVITY:
		*value = metrics->AverageGfxActivity;
		break;
	case METRICS_AVERAGE_MEMACTIVITY:
		*value = metrics->AverageUclkActivity;
		break;
	case METRICS_AVERAGE_SOCKETPOWER:
		*value = metrics->AverageSocketPower << 8;
		break;
	case METRICS_TEMPERATURE_EDGE:
		*value = metrics->TemperatureEdge *
			SMU_TEMPERATURE_UNITS_PER_CENTIGRADES;
		break;
	case METRICS_TEMPERATURE_HOTSPOT:
		*value = metrics->TemperatureHotspot *
			SMU_TEMPERATURE_UNITS_PER_CENTIGRADES;
		break;
	case METRICS_TEMPERATURE_MEM:
		*value = metrics->TemperatureMem *
			SMU_TEMPERATURE_UNITS_PER_CENTIGRADES;
		break;
	case METRICS_TEMPERATURE_VRGFX:
		*value = metrics->TemperatureVrGfx *
			SMU_TEMPERATURE_UNITS_PER_CENTIGRADES;
		break;
	case METRICS_TEMPERATURE_VRSOC:
		*value = metrics->TemperatureVrSoc *
			SMU_TEMPERATURE_UNITS_PER_CENTIGRADES;
		break;
	case METRICS_THROTTLER_STATUS:
		*value = metrics->ThrottlerStatus;
		break;
	case METRICS_CURR_FANSPEED:
		*value = metrics->CurrFanSpeed;
		break;
	default:
		*value = UINT_MAX;
		break;
	}

	mutex_unlock(&smu->metrics_lock);

	return ret;
}

static int navi12_get_smu_metrics_data(struct smu_context *smu,
				       MetricsMember_t member,
				       uint32_t *value)
{
	struct smu_table_context *smu_table= &smu->smu_table;
	SmuMetrics_NV12_t *metrics =
		(SmuMetrics_NV12_t *)smu_table->metrics_table;
	int ret = 0;

	mutex_lock(&smu->metrics_lock);

	ret = smu_cmn_get_metrics_table_locked(smu,
					       NULL,
					       false);
	if (ret) {
		mutex_unlock(&smu->metrics_lock);
		return ret;
	}

	switch (member) {
	case METRICS_CURR_GFXCLK:
		*value = metrics->CurrClock[PPCLK_GFXCLK];
		break;
	case METRICS_CURR_SOCCLK:
		*value = metrics->CurrClock[PPCLK_SOCCLK];
		break;
	case METRICS_CURR_UCLK:
		*value = metrics->CurrClock[PPCLK_UCLK];
		break;
	case METRICS_CURR_VCLK:
		*value = metrics->CurrClock[PPCLK_VCLK];
		break;
	case METRICS_CURR_DCLK:
		*value = metrics->CurrClock[PPCLK_DCLK];
		break;
	case METRICS_CURR_DCEFCLK:
		*value = metrics->CurrClock[PPCLK_DCEFCLK];
		break;
	case METRICS_AVERAGE_GFXCLK:
		if (metrics->AverageGfxActivity > SMU_11_0_GFX_BUSY_THRESHOLD)
			*value = metrics->AverageGfxclkFrequencyPreDs;
		else
			*value = metrics->AverageGfxclkFrequencyPostDs;
		break;
	case METRICS_AVERAGE_SOCCLK:
		*value = metrics->AverageSocclkFrequency;
		break;
	case METRICS_AVERAGE_UCLK:
		*value = metrics->AverageUclkFrequencyPostDs;
		break;
	case METRICS_AVERAGE_GFXACTIVITY:
		*value = metrics->AverageGfxActivity;
		break;
	case METRICS_AVERAGE_MEMACTIVITY:
		*value = metrics->AverageUclkActivity;
		break;
	case METRICS_AVERAGE_SOCKETPOWER:
		*value = metrics->AverageSocketPower << 8;
		break;
	case METRICS_TEMPERATURE_EDGE:
		*value = metrics->TemperatureEdge *
			SMU_TEMPERATURE_UNITS_PER_CENTIGRADES;
		break;
	case METRICS_TEMPERATURE_HOTSPOT:
		*value = metrics->TemperatureHotspot *
			SMU_TEMPERATURE_UNITS_PER_CENTIGRADES;
		break;
	case METRICS_TEMPERATURE_MEM:
		*value = metrics->TemperatureMem *
			SMU_TEMPERATURE_UNITS_PER_CENTIGRADES;
		break;
	case METRICS_TEMPERATURE_VRGFX:
		*value = metrics->TemperatureVrGfx *
			SMU_TEMPERATURE_UNITS_PER_CENTIGRADES;
		break;
	case METRICS_TEMPERATURE_VRSOC:
		*value = metrics->TemperatureVrSoc *
			SMU_TEMPERATURE_UNITS_PER_CENTIGRADES;
		break;
	case METRICS_THROTTLER_STATUS:
		*value = metrics->ThrottlerStatus;
		break;
	case METRICS_CURR_FANSPEED:
		*value = metrics->CurrFanSpeed;
		break;
	default:
		*value = UINT_MAX;
		break;
	}

	mutex_unlock(&smu->metrics_lock);

	return ret;
}

static int navi1x_get_smu_metrics_data(struct smu_context *smu,
				       MetricsMember_t member,
				       uint32_t *value)
{
	struct amdgpu_device *adev = smu->adev;
	uint32_t smu_version;
	int ret = 0;

	ret = smu_cmn_get_smc_version(smu, NULL, &smu_version);
	if (ret) {
		dev_err(adev->dev, "Failed to get smu version!\n");
		return ret;
	}

	switch (adev->ip_versions[MP1_HWIP][0]) {
	case IP_VERSION(11, 0, 9):
		if (smu_version > 0x00341C00)
			ret = navi12_get_smu_metrics_data(smu, member, value);
		else
			ret = navi12_get_legacy_smu_metrics_data(smu, member, value);
		break;
	case IP_VERSION(11, 0, 0):
	case IP_VERSION(11, 0, 5):
	default:
		if (((adev->ip_versions[MP1_HWIP][0] == IP_VERSION(11, 0, 5)) && smu_version > 0x00351F00) ||
		      ((adev->ip_versions[MP1_HWIP][0] == IP_VERSION(11, 0, 0)) && smu_version > 0x002A3B00))
			ret = navi10_get_smu_metrics_data(smu, member, value);
		else
			ret = navi10_get_legacy_smu_metrics_data(smu, member, value);
		break;
	}

	return ret;
}

static int navi10_allocate_dpm_context(struct smu_context *smu)
{
	struct smu_dpm_context *smu_dpm = &smu->smu_dpm;

	smu_dpm->dpm_context = kzalloc(sizeof(struct smu_11_0_dpm_context),
				       GFP_KERNEL);
	if (!smu_dpm->dpm_context)
		return -ENOMEM;

	smu_dpm->dpm_context_size = sizeof(struct smu_11_0_dpm_context);

	return 0;
}

static int navi10_init_smc_tables(struct smu_context *smu)
{
	int ret = 0;

	ret = navi10_tables_init(smu);
	if (ret)
		return ret;

	ret = navi10_allocate_dpm_context(smu);
	if (ret)
		return ret;

	return smu_v11_0_init_smc_tables(smu);
}

static int navi10_set_default_dpm_table(struct smu_context *smu)
{
	struct smu_11_0_dpm_context *dpm_context = smu->smu_dpm.dpm_context;
	PPTable_t *driver_ppt = smu->smu_table.driver_pptable;
	struct smu_11_0_dpm_table *dpm_table;
	int ret = 0;

	/* socclk dpm table setup */
	dpm_table = &dpm_context->dpm_tables.soc_table;
	if (smu_cmn_feature_is_enabled(smu, SMU_FEATURE_DPM_SOCCLK_BIT)) {
		ret = smu_v11_0_set_single_dpm_table(smu,
						     SMU_SOCCLK,
						     dpm_table);
		if (ret)
			return ret;
		dpm_table->is_fine_grained =
			!driver_ppt->DpmDescriptor[PPCLK_SOCCLK].SnapToDiscrete;
	} else {
		dpm_table->count = 1;
		dpm_table->dpm_levels[0].value = smu->smu_table.boot_values.socclk / 100;
		dpm_table->dpm_levels[0].enabled = true;
		dpm_table->min = dpm_table->dpm_levels[0].value;
		dpm_table->max = dpm_table->dpm_levels[0].value;
	}

	/* gfxclk dpm table setup */
	dpm_table = &dpm_context->dpm_tables.gfx_table;
	if (smu_cmn_feature_is_enabled(smu, SMU_FEATURE_DPM_GFXCLK_BIT)) {
		ret = smu_v11_0_set_single_dpm_table(smu,
						     SMU_GFXCLK,
						     dpm_table);
		if (ret)
			return ret;
		dpm_table->is_fine_grained =
			!driver_ppt->DpmDescriptor[PPCLK_GFXCLK].SnapToDiscrete;
	} else {
		dpm_table->count = 1;
		dpm_table->dpm_levels[0].value = smu->smu_table.boot_values.gfxclk / 100;
		dpm_table->dpm_levels[0].enabled = true;
		dpm_table->min = dpm_table->dpm_levels[0].value;
		dpm_table->max = dpm_table->dpm_levels[0].value;
	}

	/* uclk dpm table setup */
	dpm_table = &dpm_context->dpm_tables.uclk_table;
	if (smu_cmn_feature_is_enabled(smu, SMU_FEATURE_DPM_UCLK_BIT)) {
		ret = smu_v11_0_set_single_dpm_table(smu,
						     SMU_UCLK,
						     dpm_table);
		if (ret)
			return ret;
		dpm_table->is_fine_grained =
			!driver_ppt->DpmDescriptor[PPCLK_UCLK].SnapToDiscrete;
	} else {
		dpm_table->count = 1;
		dpm_table->dpm_levels[0].value = smu->smu_table.boot_values.uclk / 100;
		dpm_table->dpm_levels[0].enabled = true;
		dpm_table->min = dpm_table->dpm_levels[0].value;
		dpm_table->max = dpm_table->dpm_levels[0].value;
	}

	/* vclk dpm table setup */
	dpm_table = &dpm_context->dpm_tables.vclk_table;
	if (smu_cmn_feature_is_enabled(smu, SMU_FEATURE_VCN_PG_BIT)) {
		ret = smu_v11_0_set_single_dpm_table(smu,
						     SMU_VCLK,
						     dpm_table);
		if (ret)
			return ret;
		dpm_table->is_fine_grained =
			!driver_ppt->DpmDescriptor[PPCLK_VCLK].SnapToDiscrete;
	} else {
		dpm_table->count = 1;
		dpm_table->dpm_levels[0].value = smu->smu_table.boot_values.vclk / 100;
		dpm_table->dpm_levels[0].enabled = true;
		dpm_table->min = dpm_table->dpm_levels[0].value;
		dpm_table->max = dpm_table->dpm_levels[0].value;
	}

	/* dclk dpm table setup */
	dpm_table = &dpm_context->dpm_tables.dclk_table;
	if (smu_cmn_feature_is_enabled(smu, SMU_FEATURE_VCN_PG_BIT)) {
		ret = smu_v11_0_set_single_dpm_table(smu,
						     SMU_DCLK,
						     dpm_table);
		if (ret)
			return ret;
		dpm_table->is_fine_grained =
			!driver_ppt->DpmDescriptor[PPCLK_DCLK].SnapToDiscrete;
	} else {
		dpm_table->count = 1;
		dpm_table->dpm_levels[0].value = smu->smu_table.boot_values.dclk / 100;
		dpm_table->dpm_levels[0].enabled = true;
		dpm_table->min = dpm_table->dpm_levels[0].value;
		dpm_table->max = dpm_table->dpm_levels[0].value;
	}

	/* dcefclk dpm table setup */
	dpm_table = &dpm_context->dpm_tables.dcef_table;
	if (smu_cmn_feature_is_enabled(smu, SMU_FEATURE_DPM_DCEFCLK_BIT)) {
		ret = smu_v11_0_set_single_dpm_table(smu,
						     SMU_DCEFCLK,
						     dpm_table);
		if (ret)
			return ret;
		dpm_table->is_fine_grained =
			!driver_ppt->DpmDescriptor[PPCLK_DCEFCLK].SnapToDiscrete;
	} else {
		dpm_table->count = 1;
		dpm_table->dpm_levels[0].value = smu->smu_table.boot_values.dcefclk / 100;
		dpm_table->dpm_levels[0].enabled = true;
		dpm_table->min = dpm_table->dpm_levels[0].value;
		dpm_table->max = dpm_table->dpm_levels[0].value;
	}

	/* pixelclk dpm table setup */
	dpm_table = &dpm_context->dpm_tables.pixel_table;
	if (smu_cmn_feature_is_enabled(smu, SMU_FEATURE_DPM_DCEFCLK_BIT)) {
		ret = smu_v11_0_set_single_dpm_table(smu,
						     SMU_PIXCLK,
						     dpm_table);
		if (ret)
			return ret;
		dpm_table->is_fine_grained =
			!driver_ppt->DpmDescriptor[PPCLK_PIXCLK].SnapToDiscrete;
	} else {
		dpm_table->count = 1;
		dpm_table->dpm_levels[0].value = smu->smu_table.boot_values.dcefclk / 100;
		dpm_table->dpm_levels[0].enabled = true;
		dpm_table->min = dpm_table->dpm_levels[0].value;
		dpm_table->max = dpm_table->dpm_levels[0].value;
	}

	/* displayclk dpm table setup */
	dpm_table = &dpm_context->dpm_tables.display_table;
	if (smu_cmn_feature_is_enabled(smu, SMU_FEATURE_DPM_DCEFCLK_BIT)) {
		ret = smu_v11_0_set_single_dpm_table(smu,
						     SMU_DISPCLK,
						     dpm_table);
		if (ret)
			return ret;
		dpm_table->is_fine_grained =
			!driver_ppt->DpmDescriptor[PPCLK_DISPCLK].SnapToDiscrete;
	} else {
		dpm_table->count = 1;
		dpm_table->dpm_levels[0].value = smu->smu_table.boot_values.dcefclk / 100;
		dpm_table->dpm_levels[0].enabled = true;
		dpm_table->min = dpm_table->dpm_levels[0].value;
		dpm_table->max = dpm_table->dpm_levels[0].value;
	}

	/* phyclk dpm table setup */
	dpm_table = &dpm_context->dpm_tables.phy_table;
	if (smu_cmn_feature_is_enabled(smu, SMU_FEATURE_DPM_DCEFCLK_BIT)) {
		ret = smu_v11_0_set_single_dpm_table(smu,
						     SMU_PHYCLK,
						     dpm_table);
		if (ret)
			return ret;
		dpm_table->is_fine_grained =
			!driver_ppt->DpmDescriptor[PPCLK_PHYCLK].SnapToDiscrete;
	} else {
		dpm_table->count = 1;
		dpm_table->dpm_levels[0].value = smu->smu_table.boot_values.dcefclk / 100;
		dpm_table->dpm_levels[0].enabled = true;
		dpm_table->min = dpm_table->dpm_levels[0].value;
		dpm_table->max = dpm_table->dpm_levels[0].value;
	}

	return 0;
}

static int navi10_dpm_set_vcn_enable(struct smu_context *smu, bool enable)
{
	int ret = 0;

	if (enable) {
		/* vcn dpm on is a prerequisite for vcn power gate messages */
		if (smu_cmn_feature_is_enabled(smu, SMU_FEATURE_VCN_PG_BIT)) {
			ret = smu_cmn_send_smc_msg_with_param(smu, SMU_MSG_PowerUpVcn, 1, NULL);
			if (ret)
				return ret;
		}
	} else {
		if (smu_cmn_feature_is_enabled(smu, SMU_FEATURE_VCN_PG_BIT)) {
			ret = smu_cmn_send_smc_msg(smu, SMU_MSG_PowerDownVcn, NULL);
			if (ret)
				return ret;
		}
	}

	return ret;
}

static int navi10_dpm_set_jpeg_enable(struct smu_context *smu, bool enable)
{
	int ret = 0;

	if (enable) {
		if (smu_cmn_feature_is_enabled(smu, SMU_FEATURE_JPEG_PG_BIT)) {
			ret = smu_cmn_send_smc_msg(smu, SMU_MSG_PowerUpJpeg, NULL);
			if (ret)
				return ret;
		}
	} else {
		if (smu_cmn_feature_is_enabled(smu, SMU_FEATURE_JPEG_PG_BIT)) {
			ret = smu_cmn_send_smc_msg(smu, SMU_MSG_PowerDownJpeg, NULL);
			if (ret)
				return ret;
		}
	}

	return ret;
}

static int navi10_get_current_clk_freq_by_table(struct smu_context *smu,
				       enum smu_clk_type clk_type,
				       uint32_t *value)
{
	MetricsMember_t member_type;
	int clk_id = 0;

	clk_id = smu_cmn_to_asic_specific_index(smu,
						CMN2ASIC_MAPPING_CLK,
						clk_type);
	if (clk_id < 0)
		return clk_id;

	switch (clk_id) {
	case PPCLK_GFXCLK:
		member_type = METRICS_CURR_GFXCLK;
		break;
	case PPCLK_UCLK:
		member_type = METRICS_CURR_UCLK;
		break;
	case PPCLK_SOCCLK:
		member_type = METRICS_CURR_SOCCLK;
		break;
	case PPCLK_VCLK:
		member_type = METRICS_CURR_VCLK;
		break;
	case PPCLK_DCLK:
		member_type = METRICS_CURR_DCLK;
		break;
	case PPCLK_DCEFCLK:
		member_type = METRICS_CURR_DCEFCLK;
		break;
	default:
		return -EINVAL;
	}

	return navi1x_get_smu_metrics_data(smu,
					   member_type,
					   value);
}

static bool navi10_is_support_fine_grained_dpm(struct smu_context *smu, enum smu_clk_type clk_type)
{
	PPTable_t *pptable = smu->smu_table.driver_pptable;
	DpmDescriptor_t *dpm_desc = NULL;
	uint32_t clk_index = 0;

	clk_index = smu_cmn_to_asic_specific_index(smu,
						   CMN2ASIC_MAPPING_CLK,
						   clk_type);
	dpm_desc = &pptable->DpmDescriptor[clk_index];

	/* 0 - Fine grained DPM, 1 - Discrete DPM */
	return dpm_desc->SnapToDiscrete == 0;
}

static inline bool navi10_od_feature_is_supported(struct smu_11_0_overdrive_table *od_table, enum SMU_11_0_ODFEATURE_CAP cap)
{
	return od_table->cap[cap];
}

static void navi10_od_setting_get_range(struct smu_11_0_overdrive_table *od_table,
					enum SMU_11_0_ODSETTING_ID setting,
					uint32_t *min, uint32_t *max)
{
	if (min)
		*min = od_table->min[setting];
	if (max)
		*max = od_table->max[setting];
}

static int navi10_print_clk_levels(struct smu_context *smu,
			enum smu_clk_type clk_type, char *buf)
{
	uint16_t *curve_settings;
	int i, levels, size = 0, ret = 0;
	uint32_t cur_value = 0, value = 0, count = 0;
	uint32_t freq_values[3] = {0};
	uint32_t mark_index = 0;
	struct smu_table_context *table_context = &smu->smu_table;
	uint32_t gen_speed, lane_width;
	struct smu_dpm_context *smu_dpm = &smu->smu_dpm;
	struct smu_11_0_dpm_context *dpm_context = smu_dpm->dpm_context;
	PPTable_t *pptable = (PPTable_t *)table_context->driver_pptable;
	OverDriveTable_t *od_table =
		(OverDriveTable_t *)table_context->overdrive_table;
	struct smu_11_0_overdrive_table *od_settings = smu->od_settings;
	uint32_t min_value, max_value;

	smu_cmn_get_sysfs_buf(&buf, &size);

	switch (clk_type) {
	case SMU_GFXCLK:
	case SMU_SCLK:
	case SMU_SOCCLK:
	case SMU_MCLK:
	case SMU_UCLK:
	case SMU_FCLK:
	case SMU_VCLK:
	case SMU_DCLK:
	case SMU_DCEFCLK:
		ret = navi10_get_current_clk_freq_by_table(smu, clk_type, &cur_value);
		if (ret)
			return size;

		ret = smu_v11_0_get_dpm_level_count(smu, clk_type, &count);
		if (ret)
			return size;

		if (!navi10_is_support_fine_grained_dpm(smu, clk_type)) {
			for (i = 0; i < count; i++) {
				ret = smu_v11_0_get_dpm_freq_by_index(smu, clk_type, i, &value);
				if (ret)
					return size;

				size += sysfs_emit_at(buf, size, "%d: %uMhz %s\n", i, value,
						cur_value == value ? "*" : "");
			}
		} else {
			ret = smu_v11_0_get_dpm_freq_by_index(smu, clk_type, 0, &freq_values[0]);
			if (ret)
				return size;
			ret = smu_v11_0_get_dpm_freq_by_index(smu, clk_type, count - 1, &freq_values[2]);
			if (ret)
				return size;

			freq_values[1] = cur_value;
			mark_index = cur_value == freq_values[0] ? 0 :
				     cur_value == freq_values[2] ? 2 : 1;

<<<<<<< HEAD
			for (i = 0; i < 3; i++) {
				size += sysfs_emit_at(buf, size, "%d: %uMhz %s\n", i, freq_values[i],
						i == mark_index ? "*" : "");
=======
			levels = 3;
			if (mark_index != 1) {
				levels = 2;
				freq_values[1] = freq_values[2];
>>>>>>> df0cc57e
			}

			for (i = 0; i < levels; i++) {
				size += sysfs_emit_at(buf, size, "%d: %uMhz %s\n", i, freq_values[i],
						i == mark_index ? "*" : "");
			}
		}
		break;
	case SMU_PCIE:
		gen_speed = smu_v11_0_get_current_pcie_link_speed_level(smu);
		lane_width = smu_v11_0_get_current_pcie_link_width_level(smu);
		for (i = 0; i < NUM_LINK_LEVELS; i++)
			size += sysfs_emit_at(buf, size, "%d: %s %s %dMhz %s\n", i,
					(dpm_context->dpm_tables.pcie_table.pcie_gen[i] == 0) ? "2.5GT/s," :
					(dpm_context->dpm_tables.pcie_table.pcie_gen[i] == 1) ? "5.0GT/s," :
					(dpm_context->dpm_tables.pcie_table.pcie_gen[i] == 2) ? "8.0GT/s," :
					(dpm_context->dpm_tables.pcie_table.pcie_gen[i] == 3) ? "16.0GT/s," : "",
					(dpm_context->dpm_tables.pcie_table.pcie_lane[i] == 1) ? "x1" :
					(dpm_context->dpm_tables.pcie_table.pcie_lane[i] == 2) ? "x2" :
					(dpm_context->dpm_tables.pcie_table.pcie_lane[i] == 3) ? "x4" :
					(dpm_context->dpm_tables.pcie_table.pcie_lane[i] == 4) ? "x8" :
					(dpm_context->dpm_tables.pcie_table.pcie_lane[i] == 5) ? "x12" :
					(dpm_context->dpm_tables.pcie_table.pcie_lane[i] == 6) ? "x16" : "",
					pptable->LclkFreq[i],
					(gen_speed == dpm_context->dpm_tables.pcie_table.pcie_gen[i]) &&
					(lane_width == dpm_context->dpm_tables.pcie_table.pcie_lane[i]) ?
					"*" : "");
		break;
	case SMU_OD_SCLK:
		if (!smu->od_enabled || !od_table || !od_settings)
			break;
		if (!navi10_od_feature_is_supported(od_settings, SMU_11_0_ODCAP_GFXCLK_LIMITS))
			break;
		size += sysfs_emit_at(buf, size, "OD_SCLK:\n");
		size += sysfs_emit_at(buf, size, "0: %uMhz\n1: %uMhz\n",
				      od_table->GfxclkFmin, od_table->GfxclkFmax);
		break;
	case SMU_OD_MCLK:
		if (!smu->od_enabled || !od_table || !od_settings)
			break;
		if (!navi10_od_feature_is_supported(od_settings, SMU_11_0_ODCAP_UCLK_MAX))
			break;
		size += sysfs_emit_at(buf, size, "OD_MCLK:\n");
		size += sysfs_emit_at(buf, size, "1: %uMHz\n", od_table->UclkFmax);
		break;
	case SMU_OD_VDDC_CURVE:
		if (!smu->od_enabled || !od_table || !od_settings)
			break;
		if (!navi10_od_feature_is_supported(od_settings, SMU_11_0_ODCAP_GFXCLK_CURVE))
			break;
		size += sysfs_emit_at(buf, size, "OD_VDDC_CURVE:\n");
		for (i = 0; i < 3; i++) {
			switch (i) {
			case 0:
				curve_settings = &od_table->GfxclkFreq1;
				break;
			case 1:
				curve_settings = &od_table->GfxclkFreq2;
				break;
			case 2:
				curve_settings = &od_table->GfxclkFreq3;
				break;
			default:
				break;
			}
			size += sysfs_emit_at(buf, size, "%d: %uMHz %umV\n",
					      i, curve_settings[0],
					curve_settings[1] / NAVI10_VOLTAGE_SCALE);
		}
		break;
	case SMU_OD_RANGE:
		if (!smu->od_enabled || !od_table || !od_settings)
			break;
		size += sysfs_emit_at(buf, size, "%s:\n", "OD_RANGE");

		if (navi10_od_feature_is_supported(od_settings, SMU_11_0_ODCAP_GFXCLK_LIMITS)) {
			navi10_od_setting_get_range(od_settings, SMU_11_0_ODSETTING_GFXCLKFMIN,
						    &min_value, NULL);
			navi10_od_setting_get_range(od_settings, SMU_11_0_ODSETTING_GFXCLKFMAX,
						    NULL, &max_value);
			size += sysfs_emit_at(buf, size, "SCLK: %7uMhz %10uMhz\n",
					min_value, max_value);
		}

		if (navi10_od_feature_is_supported(od_settings, SMU_11_0_ODCAP_UCLK_MAX)) {
			navi10_od_setting_get_range(od_settings, SMU_11_0_ODSETTING_UCLKFMAX,
						    &min_value, &max_value);
			size += sysfs_emit_at(buf, size, "MCLK: %7uMhz %10uMhz\n",
					min_value, max_value);
		}

		if (navi10_od_feature_is_supported(od_settings, SMU_11_0_ODCAP_GFXCLK_CURVE)) {
			navi10_od_setting_get_range(od_settings, SMU_11_0_ODSETTING_VDDGFXCURVEFREQ_P1,
						    &min_value, &max_value);
			size += sysfs_emit_at(buf, size, "VDDC_CURVE_SCLK[0]: %7uMhz %10uMhz\n",
					      min_value, max_value);
			navi10_od_setting_get_range(od_settings, SMU_11_0_ODSETTING_VDDGFXCURVEVOLTAGE_P1,
						    &min_value, &max_value);
			size += sysfs_emit_at(buf, size, "VDDC_CURVE_VOLT[0]: %7dmV %11dmV\n",
					      min_value, max_value);
			navi10_od_setting_get_range(od_settings, SMU_11_0_ODSETTING_VDDGFXCURVEFREQ_P2,
						    &min_value, &max_value);
			size += sysfs_emit_at(buf, size, "VDDC_CURVE_SCLK[1]: %7uMhz %10uMhz\n",
					      min_value, max_value);
			navi10_od_setting_get_range(od_settings, SMU_11_0_ODSETTING_VDDGFXCURVEVOLTAGE_P2,
						    &min_value, &max_value);
			size += sysfs_emit_at(buf, size, "VDDC_CURVE_VOLT[1]: %7dmV %11dmV\n",
					      min_value, max_value);
			navi10_od_setting_get_range(od_settings, SMU_11_0_ODSETTING_VDDGFXCURVEFREQ_P3,
						    &min_value, &max_value);
			size += sysfs_emit_at(buf, size, "VDDC_CURVE_SCLK[2]: %7uMhz %10uMhz\n",
					      min_value, max_value);
			navi10_od_setting_get_range(od_settings, SMU_11_0_ODSETTING_VDDGFXCURVEVOLTAGE_P3,
						    &min_value, &max_value);
			size += sysfs_emit_at(buf, size, "VDDC_CURVE_VOLT[2]: %7dmV %11dmV\n",
					      min_value, max_value);
		}

		break;
	default:
		break;
	}

	return size;
}

static int navi10_force_clk_levels(struct smu_context *smu,
				   enum smu_clk_type clk_type, uint32_t mask)
{

	int ret = 0, size = 0;
	uint32_t soft_min_level = 0, soft_max_level = 0, min_freq = 0, max_freq = 0;

	soft_min_level = mask ? (ffs(mask) - 1) : 0;
	soft_max_level = mask ? (fls(mask) - 1) : 0;

	switch (clk_type) {
	case SMU_GFXCLK:
	case SMU_SCLK:
	case SMU_SOCCLK:
	case SMU_MCLK:
	case SMU_UCLK:
	case SMU_FCLK:
		/* There is only 2 levels for fine grained DPM */
		if (navi10_is_support_fine_grained_dpm(smu, clk_type)) {
			soft_max_level = (soft_max_level >= 1 ? 1 : 0);
			soft_min_level = (soft_min_level >= 1 ? 1 : 0);
		}

		ret = smu_v11_0_get_dpm_freq_by_index(smu, clk_type, soft_min_level, &min_freq);
		if (ret)
			return size;

		ret = smu_v11_0_get_dpm_freq_by_index(smu, clk_type, soft_max_level, &max_freq);
		if (ret)
			return size;

		ret = smu_v11_0_set_soft_freq_limited_range(smu, clk_type, min_freq, max_freq);
		if (ret)
			return size;
		break;
	case SMU_DCEFCLK:
		dev_info(smu->adev->dev,"Setting DCEFCLK min/max dpm level is not supported!\n");
		break;

	default:
		break;
	}

	return size;
}

static int navi10_populate_umd_state_clk(struct smu_context *smu)
{
	struct smu_11_0_dpm_context *dpm_context =
				smu->smu_dpm.dpm_context;
	struct smu_11_0_dpm_table *gfx_table =
				&dpm_context->dpm_tables.gfx_table;
	struct smu_11_0_dpm_table *mem_table =
				&dpm_context->dpm_tables.uclk_table;
	struct smu_11_0_dpm_table *soc_table =
				&dpm_context->dpm_tables.soc_table;
	struct smu_umd_pstate_table *pstate_table =
				&smu->pstate_table;
	struct amdgpu_device *adev = smu->adev;
	uint32_t sclk_freq;

	pstate_table->gfxclk_pstate.min = gfx_table->min;
	switch (adev->ip_versions[MP1_HWIP][0]) {
	case IP_VERSION(11, 0, 0):
		switch (adev->pdev->revision) {
		case 0xf0: /* XTX */
		case 0xc0:
			sclk_freq = NAVI10_PEAK_SCLK_XTX;
			break;
		case 0xf1: /* XT */
		case 0xc1:
			sclk_freq = NAVI10_PEAK_SCLK_XT;
			break;
		default: /* XL */
			sclk_freq = NAVI10_PEAK_SCLK_XL;
			break;
		}
		break;
	case IP_VERSION(11, 0, 5):
		switch (adev->pdev->revision) {
		case 0xc7: /* XT */
		case 0xf4:
			sclk_freq = NAVI14_UMD_PSTATE_PEAK_XT_GFXCLK;
			break;
		case 0xc1: /* XTM */
		case 0xf2:
			sclk_freq = NAVI14_UMD_PSTATE_PEAK_XTM_GFXCLK;
			break;
		case 0xc3: /* XLM */
		case 0xf3:
			sclk_freq = NAVI14_UMD_PSTATE_PEAK_XLM_GFXCLK;
			break;
		case 0xc5: /* XTX */
		case 0xf6:
			sclk_freq = NAVI14_UMD_PSTATE_PEAK_XLM_GFXCLK;
			break;
		default: /* XL */
			sclk_freq = NAVI14_UMD_PSTATE_PEAK_XL_GFXCLK;
			break;
		}
		break;
	case IP_VERSION(11, 0, 9):
		sclk_freq = NAVI12_UMD_PSTATE_PEAK_GFXCLK;
		break;
	default:
		sclk_freq = gfx_table->dpm_levels[gfx_table->count - 1].value;
		break;
	}
	pstate_table->gfxclk_pstate.peak = sclk_freq;

	pstate_table->uclk_pstate.min = mem_table->min;
	pstate_table->uclk_pstate.peak = mem_table->max;

	pstate_table->socclk_pstate.min = soc_table->min;
	pstate_table->socclk_pstate.peak = soc_table->max;

	if (gfx_table->max > NAVI10_UMD_PSTATE_PROFILING_GFXCLK &&
	    mem_table->max > NAVI10_UMD_PSTATE_PROFILING_MEMCLK &&
	    soc_table->max > NAVI10_UMD_PSTATE_PROFILING_SOCCLK) {
		pstate_table->gfxclk_pstate.standard =
			NAVI10_UMD_PSTATE_PROFILING_GFXCLK;
		pstate_table->uclk_pstate.standard =
			NAVI10_UMD_PSTATE_PROFILING_MEMCLK;
		pstate_table->socclk_pstate.standard =
			NAVI10_UMD_PSTATE_PROFILING_SOCCLK;
	} else {
		pstate_table->gfxclk_pstate.standard =
			pstate_table->gfxclk_pstate.min;
		pstate_table->uclk_pstate.standard =
			pstate_table->uclk_pstate.min;
		pstate_table->socclk_pstate.standard =
			pstate_table->socclk_pstate.min;
	}

	return 0;
}

static int navi10_get_clock_by_type_with_latency(struct smu_context *smu,
						 enum smu_clk_type clk_type,
						 struct pp_clock_levels_with_latency *clocks)
{
	int ret = 0, i = 0;
	uint32_t level_count = 0, freq = 0;

	switch (clk_type) {
	case SMU_GFXCLK:
	case SMU_DCEFCLK:
	case SMU_SOCCLK:
	case SMU_MCLK:
	case SMU_UCLK:
		ret = smu_v11_0_get_dpm_level_count(smu, clk_type, &level_count);
		if (ret)
			return ret;

		level_count = min(level_count, (uint32_t)MAX_NUM_CLOCKS);
		clocks->num_levels = level_count;

		for (i = 0; i < level_count; i++) {
			ret = smu_v11_0_get_dpm_freq_by_index(smu, clk_type, i, &freq);
			if (ret)
				return ret;

			clocks->data[i].clocks_in_khz = freq * 1000;
			clocks->data[i].latency_in_us = 0;
		}
		break;
	default:
		break;
	}

	return ret;
}

static int navi10_pre_display_config_changed(struct smu_context *smu)
{
	int ret = 0;
	uint32_t max_freq = 0;

	ret = smu_cmn_send_smc_msg_with_param(smu, SMU_MSG_NumOfDisplays, 0, NULL);
	if (ret)
		return ret;

	if (smu_cmn_feature_is_enabled(smu, SMU_FEATURE_DPM_UCLK_BIT)) {
		ret = smu_v11_0_get_dpm_ultimate_freq(smu, SMU_UCLK, NULL, &max_freq);
		if (ret)
			return ret;
		ret = smu_v11_0_set_hard_freq_limited_range(smu, SMU_UCLK, 0, max_freq);
		if (ret)
			return ret;
	}

	return ret;
}

static int navi10_display_config_changed(struct smu_context *smu)
{
	int ret = 0;

	if ((smu->watermarks_bitmap & WATERMARKS_EXIST) &&
	    smu_cmn_feature_is_supported(smu, SMU_FEATURE_DPM_DCEFCLK_BIT) &&
	    smu_cmn_feature_is_supported(smu, SMU_FEATURE_DPM_SOCCLK_BIT)) {
		ret = smu_cmn_send_smc_msg_with_param(smu, SMU_MSG_NumOfDisplays,
						  smu->display_config->num_display,
						  NULL);
		if (ret)
			return ret;
	}

	return ret;
}

static bool navi10_is_dpm_running(struct smu_context *smu)
{
	int ret = 0;
	uint32_t feature_mask[2];
	uint64_t feature_enabled;

	ret = smu_cmn_get_enabled_mask(smu, feature_mask, 2);
	if (ret)
		return false;

	feature_enabled = (uint64_t)feature_mask[1] << 32 | feature_mask[0];

	return !!(feature_enabled & SMC_DPM_FEATURE);
}

static int navi10_get_fan_speed_rpm(struct smu_context *smu,
				    uint32_t *speed)
{
	int ret = 0;

	if (!speed)
		return -EINVAL;

	switch (smu_v11_0_get_fan_control_mode(smu)) {
	case AMD_FAN_CTRL_AUTO:
		ret = navi10_get_smu_metrics_data(smu,
						  METRICS_CURR_FANSPEED,
						  speed);
		break;
	default:
		ret = smu_v11_0_get_fan_speed_rpm(smu,
						  speed);
		break;
	}

	return ret;
}

static int navi10_get_fan_parameters(struct smu_context *smu)
{
	PPTable_t *pptable = smu->smu_table.driver_pptable;

	smu->fan_max_rpm = pptable->FanMaximumRpm;

	return 0;
}

static int navi10_get_power_profile_mode(struct smu_context *smu, char *buf)
{
	DpmActivityMonitorCoeffInt_t activity_monitor;
	uint32_t i, size = 0;
	int16_t workload_type = 0;
	static const char *profile_name[] = {
					"BOOTUP_DEFAULT",
					"3D_FULL_SCREEN",
					"POWER_SAVING",
					"VIDEO",
					"VR",
					"COMPUTE",
					"CUSTOM"};
	static const char *title[] = {
			"PROFILE_INDEX(NAME)",
			"CLOCK_TYPE(NAME)",
			"FPS",
			"MinFreqType",
			"MinActiveFreqType",
			"MinActiveFreq",
			"BoosterFreqType",
			"BoosterFreq",
			"PD_Data_limit_c",
			"PD_Data_error_coeff",
			"PD_Data_error_rate_coeff"};
	int result = 0;

	if (!buf)
		return -EINVAL;

	size += sysfs_emit_at(buf, size, "%16s %s %s %s %s %s %s %s %s %s %s\n",
			title[0], title[1], title[2], title[3], title[4], title[5],
			title[6], title[7], title[8], title[9], title[10]);

	for (i = 0; i <= PP_SMC_POWER_PROFILE_CUSTOM; i++) {
		/* conv PP_SMC_POWER_PROFILE* to WORKLOAD_PPLIB_*_BIT */
		workload_type = smu_cmn_to_asic_specific_index(smu,
							       CMN2ASIC_MAPPING_WORKLOAD,
							       i);
		if (workload_type < 0)
			return -EINVAL;

		result = smu_cmn_update_table(smu,
					  SMU_TABLE_ACTIVITY_MONITOR_COEFF, workload_type,
					  (void *)(&activity_monitor), false);
		if (result) {
			dev_err(smu->adev->dev, "[%s] Failed to get activity monitor!", __func__);
			return result;
		}

		size += sysfs_emit_at(buf, size, "%2d %14s%s:\n",
			i, profile_name[i], (i == smu->power_profile_mode) ? "*" : " ");

		size += sysfs_emit_at(buf, size, "%19s %d(%13s) %7d %7d %7d %7d %7d %7d %7d %7d %7d\n",
			" ",
			0,
			"GFXCLK",
			activity_monitor.Gfx_FPS,
			activity_monitor.Gfx_MinFreqStep,
			activity_monitor.Gfx_MinActiveFreqType,
			activity_monitor.Gfx_MinActiveFreq,
			activity_monitor.Gfx_BoosterFreqType,
			activity_monitor.Gfx_BoosterFreq,
			activity_monitor.Gfx_PD_Data_limit_c,
			activity_monitor.Gfx_PD_Data_error_coeff,
			activity_monitor.Gfx_PD_Data_error_rate_coeff);

		size += sysfs_emit_at(buf, size, "%19s %d(%13s) %7d %7d %7d %7d %7d %7d %7d %7d %7d\n",
			" ",
			1,
			"SOCCLK",
			activity_monitor.Soc_FPS,
			activity_monitor.Soc_MinFreqStep,
			activity_monitor.Soc_MinActiveFreqType,
			activity_monitor.Soc_MinActiveFreq,
			activity_monitor.Soc_BoosterFreqType,
			activity_monitor.Soc_BoosterFreq,
			activity_monitor.Soc_PD_Data_limit_c,
			activity_monitor.Soc_PD_Data_error_coeff,
			activity_monitor.Soc_PD_Data_error_rate_coeff);

		size += sysfs_emit_at(buf, size, "%19s %d(%13s) %7d %7d %7d %7d %7d %7d %7d %7d %7d\n",
			" ",
			2,
			"MEMLK",
			activity_monitor.Mem_FPS,
			activity_monitor.Mem_MinFreqStep,
			activity_monitor.Mem_MinActiveFreqType,
			activity_monitor.Mem_MinActiveFreq,
			activity_monitor.Mem_BoosterFreqType,
			activity_monitor.Mem_BoosterFreq,
			activity_monitor.Mem_PD_Data_limit_c,
			activity_monitor.Mem_PD_Data_error_coeff,
			activity_monitor.Mem_PD_Data_error_rate_coeff);
	}

	return size;
}

static int navi10_set_power_profile_mode(struct smu_context *smu, long *input, uint32_t size)
{
	DpmActivityMonitorCoeffInt_t activity_monitor;
	int workload_type, ret = 0;

	smu->power_profile_mode = input[size];

	if (smu->power_profile_mode > PP_SMC_POWER_PROFILE_CUSTOM) {
		dev_err(smu->adev->dev, "Invalid power profile mode %d\n", smu->power_profile_mode);
		return -EINVAL;
	}

	if (smu->power_profile_mode == PP_SMC_POWER_PROFILE_CUSTOM) {

		ret = smu_cmn_update_table(smu,
				       SMU_TABLE_ACTIVITY_MONITOR_COEFF, WORKLOAD_PPLIB_CUSTOM_BIT,
				       (void *)(&activity_monitor), false);
		if (ret) {
			dev_err(smu->adev->dev, "[%s] Failed to get activity monitor!", __func__);
			return ret;
		}

		switch (input[0]) {
		case 0: /* Gfxclk */
			activity_monitor.Gfx_FPS = input[1];
			activity_monitor.Gfx_MinFreqStep = input[2];
			activity_monitor.Gfx_MinActiveFreqType = input[3];
			activity_monitor.Gfx_MinActiveFreq = input[4];
			activity_monitor.Gfx_BoosterFreqType = input[5];
			activity_monitor.Gfx_BoosterFreq = input[6];
			activity_monitor.Gfx_PD_Data_limit_c = input[7];
			activity_monitor.Gfx_PD_Data_error_coeff = input[8];
			activity_monitor.Gfx_PD_Data_error_rate_coeff = input[9];
			break;
		case 1: /* Socclk */
			activity_monitor.Soc_FPS = input[1];
			activity_monitor.Soc_MinFreqStep = input[2];
			activity_monitor.Soc_MinActiveFreqType = input[3];
			activity_monitor.Soc_MinActiveFreq = input[4];
			activity_monitor.Soc_BoosterFreqType = input[5];
			activity_monitor.Soc_BoosterFreq = input[6];
			activity_monitor.Soc_PD_Data_limit_c = input[7];
			activity_monitor.Soc_PD_Data_error_coeff = input[8];
			activity_monitor.Soc_PD_Data_error_rate_coeff = input[9];
			break;
		case 2: /* Memlk */
			activity_monitor.Mem_FPS = input[1];
			activity_monitor.Mem_MinFreqStep = input[2];
			activity_monitor.Mem_MinActiveFreqType = input[3];
			activity_monitor.Mem_MinActiveFreq = input[4];
			activity_monitor.Mem_BoosterFreqType = input[5];
			activity_monitor.Mem_BoosterFreq = input[6];
			activity_monitor.Mem_PD_Data_limit_c = input[7];
			activity_monitor.Mem_PD_Data_error_coeff = input[8];
			activity_monitor.Mem_PD_Data_error_rate_coeff = input[9];
			break;
		}

		ret = smu_cmn_update_table(smu,
				       SMU_TABLE_ACTIVITY_MONITOR_COEFF, WORKLOAD_PPLIB_CUSTOM_BIT,
				       (void *)(&activity_monitor), true);
		if (ret) {
			dev_err(smu->adev->dev, "[%s] Failed to set activity monitor!", __func__);
			return ret;
		}
	}

	/* conv PP_SMC_POWER_PROFILE* to WORKLOAD_PPLIB_*_BIT */
	workload_type = smu_cmn_to_asic_specific_index(smu,
						       CMN2ASIC_MAPPING_WORKLOAD,
						       smu->power_profile_mode);
	if (workload_type < 0)
		return -EINVAL;
	smu_cmn_send_smc_msg_with_param(smu, SMU_MSG_SetWorkloadMask,
				    1 << workload_type, NULL);

	return ret;
}

static int navi10_notify_smc_display_config(struct smu_context *smu)
{
	struct smu_clocks min_clocks = {0};
	struct pp_display_clock_request clock_req;
	int ret = 0;

	min_clocks.dcef_clock = smu->display_config->min_dcef_set_clk;
	min_clocks.dcef_clock_in_sr = smu->display_config->min_dcef_deep_sleep_set_clk;
	min_clocks.memory_clock = smu->display_config->min_mem_set_clock;

	if (smu_cmn_feature_is_supported(smu, SMU_FEATURE_DPM_DCEFCLK_BIT)) {
		clock_req.clock_type = amd_pp_dcef_clock;
		clock_req.clock_freq_in_khz = min_clocks.dcef_clock * 10;

		ret = smu_v11_0_display_clock_voltage_request(smu, &clock_req);
		if (!ret) {
			if (smu_cmn_feature_is_supported(smu, SMU_FEATURE_DS_DCEFCLK_BIT)) {
				ret = smu_cmn_send_smc_msg_with_param(smu,
								  SMU_MSG_SetMinDeepSleepDcefclk,
								  min_clocks.dcef_clock_in_sr/100,
								  NULL);
				if (ret) {
					dev_err(smu->adev->dev, "Attempt to set divider for DCEFCLK Failed!");
					return ret;
				}
			}
		} else {
			dev_info(smu->adev->dev, "Attempt to set Hard Min for DCEFCLK Failed!");
		}
	}

	if (smu_cmn_feature_is_enabled(smu, SMU_FEATURE_DPM_UCLK_BIT)) {
		ret = smu_v11_0_set_hard_freq_limited_range(smu, SMU_UCLK, min_clocks.memory_clock/100, 0);
		if (ret) {
			dev_err(smu->adev->dev, "[%s] Set hard min uclk failed!", __func__);
			return ret;
		}
	}

	return 0;
}

static int navi10_set_watermarks_table(struct smu_context *smu,
				       struct pp_smu_wm_range_sets *clock_ranges)
{
	Watermarks_t *table = smu->smu_table.watermarks_table;
	int ret = 0;
	int i;

	if (clock_ranges) {
		if (clock_ranges->num_reader_wm_sets > NUM_WM_RANGES ||
		    clock_ranges->num_writer_wm_sets > NUM_WM_RANGES)
			return -EINVAL;

		for (i = 0; i < clock_ranges->num_reader_wm_sets; i++) {
			table->WatermarkRow[WM_DCEFCLK][i].MinClock =
				clock_ranges->reader_wm_sets[i].min_drain_clk_mhz;
			table->WatermarkRow[WM_DCEFCLK][i].MaxClock =
				clock_ranges->reader_wm_sets[i].max_drain_clk_mhz;
			table->WatermarkRow[WM_DCEFCLK][i].MinUclk =
				clock_ranges->reader_wm_sets[i].min_fill_clk_mhz;
			table->WatermarkRow[WM_DCEFCLK][i].MaxUclk =
				clock_ranges->reader_wm_sets[i].max_fill_clk_mhz;

			table->WatermarkRow[WM_DCEFCLK][i].WmSetting =
				clock_ranges->reader_wm_sets[i].wm_inst;
		}

		for (i = 0; i < clock_ranges->num_writer_wm_sets; i++) {
			table->WatermarkRow[WM_SOCCLK][i].MinClock =
				clock_ranges->writer_wm_sets[i].min_fill_clk_mhz;
			table->WatermarkRow[WM_SOCCLK][i].MaxClock =
				clock_ranges->writer_wm_sets[i].max_fill_clk_mhz;
			table->WatermarkRow[WM_SOCCLK][i].MinUclk =
				clock_ranges->writer_wm_sets[i].min_drain_clk_mhz;
			table->WatermarkRow[WM_SOCCLK][i].MaxUclk =
				clock_ranges->writer_wm_sets[i].max_drain_clk_mhz;

			table->WatermarkRow[WM_SOCCLK][i].WmSetting =
				clock_ranges->writer_wm_sets[i].wm_inst;
		}

		smu->watermarks_bitmap |= WATERMARKS_EXIST;
	}

	/* pass data to smu controller */
	if ((smu->watermarks_bitmap & WATERMARKS_EXIST) &&
	     !(smu->watermarks_bitmap & WATERMARKS_LOADED)) {
		ret = smu_cmn_write_watermarks_table(smu);
		if (ret) {
			dev_err(smu->adev->dev, "Failed to update WMTABLE!");
			return ret;
		}
		smu->watermarks_bitmap |= WATERMARKS_LOADED;
	}

	return 0;
}

static int navi10_read_sensor(struct smu_context *smu,
				 enum amd_pp_sensors sensor,
				 void *data, uint32_t *size)
{
	int ret = 0;
	struct smu_table_context *table_context = &smu->smu_table;
	PPTable_t *pptable = table_context->driver_pptable;

	if(!data || !size)
		return -EINVAL;

	mutex_lock(&smu->sensor_lock);
	switch (sensor) {
	case AMDGPU_PP_SENSOR_MAX_FAN_RPM:
		*(uint32_t *)data = pptable->FanMaximumRpm;
		*size = 4;
		break;
	case AMDGPU_PP_SENSOR_MEM_LOAD:
		ret = navi1x_get_smu_metrics_data(smu,
						  METRICS_AVERAGE_MEMACTIVITY,
						  (uint32_t *)data);
		*size = 4;
		break;
	case AMDGPU_PP_SENSOR_GPU_LOAD:
		ret = navi1x_get_smu_metrics_data(smu,
						  METRICS_AVERAGE_GFXACTIVITY,
						  (uint32_t *)data);
		*size = 4;
		break;
	case AMDGPU_PP_SENSOR_GPU_POWER:
		ret = navi1x_get_smu_metrics_data(smu,
						  METRICS_AVERAGE_SOCKETPOWER,
						  (uint32_t *)data);
		*size = 4;
		break;
	case AMDGPU_PP_SENSOR_HOTSPOT_TEMP:
		ret = navi1x_get_smu_metrics_data(smu,
						  METRICS_TEMPERATURE_HOTSPOT,
						  (uint32_t *)data);
		*size = 4;
		break;
	case AMDGPU_PP_SENSOR_EDGE_TEMP:
		ret = navi1x_get_smu_metrics_data(smu,
						  METRICS_TEMPERATURE_EDGE,
						  (uint32_t *)data);
		*size = 4;
		break;
	case AMDGPU_PP_SENSOR_MEM_TEMP:
		ret = navi1x_get_smu_metrics_data(smu,
						  METRICS_TEMPERATURE_MEM,
						  (uint32_t *)data);
		*size = 4;
		break;
	case AMDGPU_PP_SENSOR_GFX_MCLK:
		ret = navi10_get_current_clk_freq_by_table(smu, SMU_UCLK, (uint32_t *)data);
		*(uint32_t *)data *= 100;
		*size = 4;
		break;
	case AMDGPU_PP_SENSOR_GFX_SCLK:
		ret = navi1x_get_smu_metrics_data(smu, METRICS_AVERAGE_GFXCLK, (uint32_t *)data);
		*(uint32_t *)data *= 100;
		*size = 4;
		break;
	case AMDGPU_PP_SENSOR_VDDGFX:
		ret = smu_v11_0_get_gfx_vdd(smu, (uint32_t *)data);
		*size = 4;
		break;
	default:
		ret = -EOPNOTSUPP;
		break;
	}
	mutex_unlock(&smu->sensor_lock);

	return ret;
}

static int navi10_get_uclk_dpm_states(struct smu_context *smu, uint32_t *clocks_in_khz, uint32_t *num_states)
{
	uint32_t num_discrete_levels = 0;
	uint16_t *dpm_levels = NULL;
	uint16_t i = 0;
	struct smu_table_context *table_context = &smu->smu_table;
	PPTable_t *driver_ppt = NULL;

	if (!clocks_in_khz || !num_states || !table_context->driver_pptable)
		return -EINVAL;

	driver_ppt = table_context->driver_pptable;
	num_discrete_levels = driver_ppt->DpmDescriptor[PPCLK_UCLK].NumDiscreteLevels;
	dpm_levels = driver_ppt->FreqTableUclk;

	if (num_discrete_levels == 0 || dpm_levels == NULL)
		return -EINVAL;

	*num_states = num_discrete_levels;
	for (i = 0; i < num_discrete_levels; i++) {
		/* convert to khz */
		*clocks_in_khz = (*dpm_levels) * 1000;
		clocks_in_khz++;
		dpm_levels++;
	}

	return 0;
}

static int navi10_get_thermal_temperature_range(struct smu_context *smu,
						struct smu_temperature_range *range)
{
	struct smu_table_context *table_context = &smu->smu_table;
	struct smu_11_0_powerplay_table *powerplay_table =
				table_context->power_play_table;
	PPTable_t *pptable = smu->smu_table.driver_pptable;

	if (!range)
		return -EINVAL;

	memcpy(range, &smu11_thermal_policy[0], sizeof(struct smu_temperature_range));

	range->max = pptable->TedgeLimit *
		SMU_TEMPERATURE_UNITS_PER_CENTIGRADES;
	range->edge_emergency_max = (pptable->TedgeLimit + CTF_OFFSET_EDGE) *
		SMU_TEMPERATURE_UNITS_PER_CENTIGRADES;
	range->hotspot_crit_max = pptable->ThotspotLimit *
		SMU_TEMPERATURE_UNITS_PER_CENTIGRADES;
	range->hotspot_emergency_max = (pptable->ThotspotLimit + CTF_OFFSET_HOTSPOT) *
		SMU_TEMPERATURE_UNITS_PER_CENTIGRADES;
	range->mem_crit_max = pptable->TmemLimit *
		SMU_TEMPERATURE_UNITS_PER_CENTIGRADES;
	range->mem_emergency_max = (pptable->TmemLimit + CTF_OFFSET_MEM)*
		SMU_TEMPERATURE_UNITS_PER_CENTIGRADES;
	range->software_shutdown_temp = powerplay_table->software_shutdown_temp;

	return 0;
}

static int navi10_display_disable_memory_clock_switch(struct smu_context *smu,
						bool disable_memory_clock_switch)
{
	int ret = 0;
	struct smu_11_0_max_sustainable_clocks *max_sustainable_clocks =
		(struct smu_11_0_max_sustainable_clocks *)
			smu->smu_table.max_sustainable_clocks;
	uint32_t min_memory_clock = smu->hard_min_uclk_req_from_dal;
	uint32_t max_memory_clock = max_sustainable_clocks->uclock;

	if(smu->disable_uclk_switch == disable_memory_clock_switch)
		return 0;

	if(disable_memory_clock_switch)
		ret = smu_v11_0_set_hard_freq_limited_range(smu, SMU_UCLK, max_memory_clock, 0);
	else
		ret = smu_v11_0_set_hard_freq_limited_range(smu, SMU_UCLK, min_memory_clock, 0);

	if(!ret)
		smu->disable_uclk_switch = disable_memory_clock_switch;

	return ret;
}

static int navi10_get_power_limit(struct smu_context *smu,
				  uint32_t *current_power_limit,
				  uint32_t *default_power_limit,
				  uint32_t *max_power_limit)
{
	struct smu_11_0_powerplay_table *powerplay_table =
		(struct smu_11_0_powerplay_table *)smu->smu_table.power_play_table;
	struct smu_11_0_overdrive_table *od_settings = smu->od_settings;
	PPTable_t *pptable = smu->smu_table.driver_pptable;
	uint32_t power_limit, od_percent;

	if (smu_v11_0_get_current_power_limit(smu, &power_limit)) {
		/* the last hope to figure out the ppt limit */
		if (!pptable) {
			dev_err(smu->adev->dev, "Cannot get PPT limit due to pptable missing!");
			return -EINVAL;
		}
		power_limit =
			pptable->SocketPowerLimitAc[PPT_THROTTLER_PPT0];
	}

	if (current_power_limit)
		*current_power_limit = power_limit;
	if (default_power_limit)
		*default_power_limit = power_limit;
<<<<<<< HEAD

	if (max_power_limit) {
		if (smu->od_enabled &&
		    navi10_od_feature_is_supported(od_settings, SMU_11_0_ODCAP_POWER_LIMIT)) {
			od_percent = le32_to_cpu(powerplay_table->overdrive_table.max[SMU_11_0_ODSETTING_POWERPERCENTAGE]);

			dev_dbg(smu->adev->dev, "ODSETTING_POWERPERCENTAGE: %d (default: %d)\n", od_percent, power_limit);

			power_limit *= (100 + od_percent);
			power_limit /= 100;
		}

=======

	if (max_power_limit) {
		if (smu->od_enabled &&
		    navi10_od_feature_is_supported(od_settings, SMU_11_0_ODCAP_POWER_LIMIT)) {
			od_percent = le32_to_cpu(powerplay_table->overdrive_table.max[SMU_11_0_ODSETTING_POWERPERCENTAGE]);

			dev_dbg(smu->adev->dev, "ODSETTING_POWERPERCENTAGE: %d (default: %d)\n", od_percent, power_limit);

			power_limit *= (100 + od_percent);
			power_limit /= 100;
		}

>>>>>>> df0cc57e
		*max_power_limit = power_limit;
	}

	return 0;
}

static int navi10_update_pcie_parameters(struct smu_context *smu,
				     uint32_t pcie_gen_cap,
				     uint32_t pcie_width_cap)
{
	struct smu_11_0_dpm_context *dpm_context = smu->smu_dpm.dpm_context;
	PPTable_t *pptable = smu->smu_table.driver_pptable;
	uint32_t smu_pcie_arg;
	int ret, i;

	/* lclk dpm table setup */
	for (i = 0; i < MAX_PCIE_CONF; i++) {
		dpm_context->dpm_tables.pcie_table.pcie_gen[i] = pptable->PcieGenSpeed[i];
		dpm_context->dpm_tables.pcie_table.pcie_lane[i] = pptable->PcieLaneCount[i];
	}

	for (i = 0; i < NUM_LINK_LEVELS; i++) {
		smu_pcie_arg = (i << 16) |
			((pptable->PcieGenSpeed[i] <= pcie_gen_cap) ? (pptable->PcieGenSpeed[i] << 8) :
				(pcie_gen_cap << 8)) | ((pptable->PcieLaneCount[i] <= pcie_width_cap) ?
					pptable->PcieLaneCount[i] : pcie_width_cap);
		ret = smu_cmn_send_smc_msg_with_param(smu,
					  SMU_MSG_OverridePcieParameters,
					  smu_pcie_arg,
					  NULL);

		if (ret)
			return ret;

		if (pptable->PcieGenSpeed[i] > pcie_gen_cap)
			dpm_context->dpm_tables.pcie_table.pcie_gen[i] = pcie_gen_cap;
		if (pptable->PcieLaneCount[i] > pcie_width_cap)
			dpm_context->dpm_tables.pcie_table.pcie_lane[i] = pcie_width_cap;
	}

	return 0;
}

static inline void navi10_dump_od_table(struct smu_context *smu,
					OverDriveTable_t *od_table)
{
	dev_dbg(smu->adev->dev, "OD: Gfxclk: (%d, %d)\n", od_table->GfxclkFmin, od_table->GfxclkFmax);
	dev_dbg(smu->adev->dev, "OD: Gfx1: (%d, %d)\n", od_table->GfxclkFreq1, od_table->GfxclkVolt1);
	dev_dbg(smu->adev->dev, "OD: Gfx2: (%d, %d)\n", od_table->GfxclkFreq2, od_table->GfxclkVolt2);
	dev_dbg(smu->adev->dev, "OD: Gfx3: (%d, %d)\n", od_table->GfxclkFreq3, od_table->GfxclkVolt3);
	dev_dbg(smu->adev->dev, "OD: UclkFmax: %d\n", od_table->UclkFmax);
	dev_dbg(smu->adev->dev, "OD: OverDrivePct: %d\n", od_table->OverDrivePct);
}

static int navi10_od_setting_check_range(struct smu_context *smu,
					 struct smu_11_0_overdrive_table *od_table,
					 enum SMU_11_0_ODSETTING_ID setting,
					 uint32_t value)
{
	if (value < od_table->min[setting]) {
		dev_warn(smu->adev->dev, "OD setting (%d, %d) is less than the minimum allowed (%d)\n", setting, value, od_table->min[setting]);
		return -EINVAL;
	}
	if (value > od_table->max[setting]) {
		dev_warn(smu->adev->dev, "OD setting (%d, %d) is greater than the maximum allowed (%d)\n", setting, value, od_table->max[setting]);
		return -EINVAL;
	}
	return 0;
}

static int navi10_overdrive_get_gfx_clk_base_voltage(struct smu_context *smu,
						     uint16_t *voltage,
						     uint32_t freq)
{
	uint32_t param = (freq & 0xFFFF) | (PPCLK_GFXCLK << 16);
	uint32_t value = 0;
	int ret;

	ret = smu_cmn_send_smc_msg_with_param(smu,
					  SMU_MSG_GetVoltageByDpm,
					  param,
					  &value);
	if (ret) {
		dev_err(smu->adev->dev, "[GetBaseVoltage] failed to get GFXCLK AVFS voltage from SMU!");
		return ret;
	}

	*voltage = (uint16_t)value;

	return 0;
}

static int navi10_baco_enter(struct smu_context *smu)
{
	struct amdgpu_device *adev = smu->adev;

	/*
	 * This aims the case below:
	 *   amdgpu driver loaded -> runpm suspend kicked -> sound driver loaded
	 *
	 * For NAVI10 and later ASICs, we rely on PMFW to handle the runpm. To
	 * make that possible, PMFW needs to acknowledge the dstate transition
	 * process for both gfx(function 0) and audio(function 1) function of
	 * the ASIC.
	 *
	 * The PCI device's initial runpm status is RUNPM_SUSPENDED. So as the
	 * device representing the audio function of the ASIC. And that means
	 * even if the sound driver(snd_hda_intel) was not loaded yet, it's still
	 * possible runpm suspend kicked on the ASIC. However without the dstate
	 * transition notification from audio function, pmfw cannot handle the
	 * BACO in/exit correctly. And that will cause driver hang on runpm
	 * resuming.
	 *
	 * To address this, we revert to legacy message way(driver masters the
	 * timing for BACO in/exit) on sound driver missing.
	 */
	if (adev->in_runpm && smu_cmn_is_audio_func_enabled(adev))
		return smu_v11_0_baco_set_armd3_sequence(smu, BACO_SEQ_BACO);
	else
		return smu_v11_0_baco_enter(smu);
}
<<<<<<< HEAD

static int navi10_baco_exit(struct smu_context *smu)
{
	struct amdgpu_device *adev = smu->adev;

=======

static int navi10_baco_exit(struct smu_context *smu)
{
	struct amdgpu_device *adev = smu->adev;

>>>>>>> df0cc57e
	if (adev->in_runpm && smu_cmn_is_audio_func_enabled(adev)) {
		/* Wait for PMFW handling for the Dstate change */
		msleep(10);
		return smu_v11_0_baco_set_armd3_sequence(smu, BACO_SEQ_ULPS);
	} else {
		return smu_v11_0_baco_exit(smu);
	}
}

static int navi10_set_default_od_settings(struct smu_context *smu)
{
	OverDriveTable_t *od_table =
		(OverDriveTable_t *)smu->smu_table.overdrive_table;
	OverDriveTable_t *boot_od_table =
		(OverDriveTable_t *)smu->smu_table.boot_overdrive_table;
	OverDriveTable_t *user_od_table =
		(OverDriveTable_t *)smu->smu_table.user_overdrive_table;
	int ret = 0;

	/*
	 * For S3/S4/Runpm resume, no need to setup those overdrive tables again as
	 *   - either they already have the default OD settings got during cold bootup
	 *   - or they have some user customized OD settings which cannot be overwritten
	 */
	if (smu->adev->in_suspend)
		return 0;

	ret = smu_cmn_update_table(smu, SMU_TABLE_OVERDRIVE, 0, (void *)boot_od_table, false);
	if (ret) {
		dev_err(smu->adev->dev, "Failed to get overdrive table!\n");
		return ret;
	}

	if (!boot_od_table->GfxclkVolt1) {
		ret = navi10_overdrive_get_gfx_clk_base_voltage(smu,
								&boot_od_table->GfxclkVolt1,
								boot_od_table->GfxclkFreq1);
		if (ret)
			return ret;
	}

	if (!boot_od_table->GfxclkVolt2) {
		ret = navi10_overdrive_get_gfx_clk_base_voltage(smu,
								&boot_od_table->GfxclkVolt2,
								boot_od_table->GfxclkFreq2);
		if (ret)
			return ret;
	}

	if (!boot_od_table->GfxclkVolt3) {
		ret = navi10_overdrive_get_gfx_clk_base_voltage(smu,
								&boot_od_table->GfxclkVolt3,
								boot_od_table->GfxclkFreq3);
		if (ret)
			return ret;
	}

	navi10_dump_od_table(smu, boot_od_table);

	memcpy(od_table, boot_od_table, sizeof(OverDriveTable_t));
	memcpy(user_od_table, boot_od_table, sizeof(OverDriveTable_t));

	return 0;
}

static int navi10_od_edit_dpm_table(struct smu_context *smu, enum PP_OD_DPM_TABLE_COMMAND type, long input[], uint32_t size) {
	int i;
	int ret = 0;
	struct smu_table_context *table_context = &smu->smu_table;
	OverDriveTable_t *od_table;
	struct smu_11_0_overdrive_table *od_settings;
	enum SMU_11_0_ODSETTING_ID freq_setting, voltage_setting;
	uint16_t *freq_ptr, *voltage_ptr;
	od_table = (OverDriveTable_t *)table_context->overdrive_table;

	if (!smu->od_enabled) {
		dev_warn(smu->adev->dev, "OverDrive is not enabled!\n");
		return -EINVAL;
	}

	if (!smu->od_settings) {
		dev_err(smu->adev->dev, "OD board limits are not set!\n");
		return -ENOENT;
	}

	od_settings = smu->od_settings;

	switch (type) {
	case PP_OD_EDIT_SCLK_VDDC_TABLE:
		if (!navi10_od_feature_is_supported(od_settings, SMU_11_0_ODCAP_GFXCLK_LIMITS)) {
			dev_warn(smu->adev->dev, "GFXCLK_LIMITS not supported!\n");
			return -ENOTSUPP;
		}
		if (!table_context->overdrive_table) {
			dev_err(smu->adev->dev, "Overdrive is not initialized\n");
			return -EINVAL;
		}
		for (i = 0; i < size; i += 2) {
			if (i + 2 > size) {
				dev_info(smu->adev->dev, "invalid number of input parameters %d\n", size);
				return -EINVAL;
			}
			switch (input[i]) {
			case 0:
				freq_setting = SMU_11_0_ODSETTING_GFXCLKFMIN;
				freq_ptr = &od_table->GfxclkFmin;
				if (input[i + 1] > od_table->GfxclkFmax) {
					dev_info(smu->adev->dev, "GfxclkFmin (%ld) must be <= GfxclkFmax (%u)!\n",
						input[i + 1],
						od_table->GfxclkFmin);
					return -EINVAL;
				}
				break;
			case 1:
				freq_setting = SMU_11_0_ODSETTING_GFXCLKFMAX;
				freq_ptr = &od_table->GfxclkFmax;
				if (input[i + 1] < od_table->GfxclkFmin) {
					dev_info(smu->adev->dev, "GfxclkFmax (%ld) must be >= GfxclkFmin (%u)!\n",
						input[i + 1],
						od_table->GfxclkFmax);
					return -EINVAL;
				}
				break;
			default:
				dev_info(smu->adev->dev, "Invalid SCLK_VDDC_TABLE index: %ld\n", input[i]);
				dev_info(smu->adev->dev, "Supported indices: [0:min,1:max]\n");
				return -EINVAL;
			}
			ret = navi10_od_setting_check_range(smu, od_settings, freq_setting, input[i + 1]);
			if (ret)
				return ret;
			*freq_ptr = input[i + 1];
		}
		break;
	case PP_OD_EDIT_MCLK_VDDC_TABLE:
		if (!navi10_od_feature_is_supported(od_settings, SMU_11_0_ODCAP_UCLK_MAX)) {
			dev_warn(smu->adev->dev, "UCLK_MAX not supported!\n");
			return -ENOTSUPP;
		}
		if (size < 2) {
			dev_info(smu->adev->dev, "invalid number of parameters: %d\n", size);
			return -EINVAL;
		}
		if (input[0] != 1) {
			dev_info(smu->adev->dev, "Invalid MCLK_VDDC_TABLE index: %ld\n", input[0]);
			dev_info(smu->adev->dev, "Supported indices: [1:max]\n");
			return -EINVAL;
		}
		ret = navi10_od_setting_check_range(smu, od_settings, SMU_11_0_ODSETTING_UCLKFMAX, input[1]);
		if (ret)
			return ret;
		od_table->UclkFmax = input[1];
		break;
	case PP_OD_RESTORE_DEFAULT_TABLE:
		if (!(table_context->overdrive_table && table_context->boot_overdrive_table)) {
			dev_err(smu->adev->dev, "Overdrive table was not initialized!\n");
			return -EINVAL;
		}
		memcpy(table_context->overdrive_table, table_context->boot_overdrive_table, sizeof(OverDriveTable_t));
		break;
	case PP_OD_COMMIT_DPM_TABLE:
		if (memcmp(od_table, table_context->user_overdrive_table, sizeof(OverDriveTable_t))) {
			navi10_dump_od_table(smu, od_table);
			ret = smu_cmn_update_table(smu, SMU_TABLE_OVERDRIVE, 0, (void *)od_table, true);
			if (ret) {
				dev_err(smu->adev->dev, "Failed to import overdrive table!\n");
				return ret;
			}
			memcpy(table_context->user_overdrive_table, od_table, sizeof(OverDriveTable_t));
			smu->user_dpm_profile.user_od = true;

			if (!memcmp(table_context->user_overdrive_table,
				    table_context->boot_overdrive_table,
				    sizeof(OverDriveTable_t)))
				smu->user_dpm_profile.user_od = false;
		}
		break;
	case PP_OD_EDIT_VDDC_CURVE:
		if (!navi10_od_feature_is_supported(od_settings, SMU_11_0_ODCAP_GFXCLK_CURVE)) {
			dev_warn(smu->adev->dev, "GFXCLK_CURVE not supported!\n");
			return -ENOTSUPP;
		}
		if (size < 3) {
			dev_info(smu->adev->dev, "invalid number of parameters: %d\n", size);
			return -EINVAL;
		}
		if (!od_table) {
			dev_info(smu->adev->dev, "Overdrive is not initialized\n");
			return -EINVAL;
		}

		switch (input[0]) {
		case 0:
			freq_setting = SMU_11_0_ODSETTING_VDDGFXCURVEFREQ_P1;
			voltage_setting = SMU_11_0_ODSETTING_VDDGFXCURVEVOLTAGE_P1;
			freq_ptr = &od_table->GfxclkFreq1;
			voltage_ptr = &od_table->GfxclkVolt1;
			break;
		case 1:
			freq_setting = SMU_11_0_ODSETTING_VDDGFXCURVEFREQ_P2;
			voltage_setting = SMU_11_0_ODSETTING_VDDGFXCURVEVOLTAGE_P2;
			freq_ptr = &od_table->GfxclkFreq2;
			voltage_ptr = &od_table->GfxclkVolt2;
			break;
		case 2:
			freq_setting = SMU_11_0_ODSETTING_VDDGFXCURVEFREQ_P3;
			voltage_setting = SMU_11_0_ODSETTING_VDDGFXCURVEVOLTAGE_P3;
			freq_ptr = &od_table->GfxclkFreq3;
			voltage_ptr = &od_table->GfxclkVolt3;
			break;
		default:
			dev_info(smu->adev->dev, "Invalid VDDC_CURVE index: %ld\n", input[0]);
			dev_info(smu->adev->dev, "Supported indices: [0, 1, 2]\n");
			return -EINVAL;
		}
		ret = navi10_od_setting_check_range(smu, od_settings, freq_setting, input[1]);
		if (ret)
			return ret;
		// Allow setting zero to disable the OverDrive VDDC curve
		if (input[2] != 0) {
			ret = navi10_od_setting_check_range(smu, od_settings, voltage_setting, input[2]);
			if (ret)
				return ret;
			*freq_ptr = input[1];
			*voltage_ptr = ((uint16_t)input[2]) * NAVI10_VOLTAGE_SCALE;
			dev_dbg(smu->adev->dev, "OD: set curve %ld: (%d, %d)\n", input[0], *freq_ptr, *voltage_ptr);
		} else {
			// If setting 0, disable all voltage curve settings
			od_table->GfxclkVolt1 = 0;
			od_table->GfxclkVolt2 = 0;
			od_table->GfxclkVolt3 = 0;
		}
		navi10_dump_od_table(smu, od_table);
		break;
	default:
		return -ENOSYS;
	}
	return ret;
}

static int navi10_run_btc(struct smu_context *smu)
{
	int ret = 0;

	ret = smu_cmn_send_smc_msg(smu, SMU_MSG_RunBtc, NULL);
	if (ret)
		dev_err(smu->adev->dev, "RunBtc failed!\n");

	return ret;
}

static bool navi10_need_umc_cdr_workaround(struct smu_context *smu)
{
	struct amdgpu_device *adev = smu->adev;

	if (!smu_cmn_feature_is_enabled(smu, SMU_FEATURE_DPM_UCLK_BIT))
		return false;

	if (adev->ip_versions[MP1_HWIP][0] == IP_VERSION(11, 0, 0) ||
	    adev->ip_versions[MP1_HWIP][0] == IP_VERSION(11, 0, 5))
		return true;

	return false;
}

static int navi10_umc_hybrid_cdr_workaround(struct smu_context *smu)
{
	uint32_t uclk_count, uclk_min, uclk_max;
	int ret = 0;

	/* This workaround can be applied only with uclk dpm enabled */
	if (!smu_cmn_feature_is_enabled(smu, SMU_FEATURE_DPM_UCLK_BIT))
		return 0;

	ret = smu_v11_0_get_dpm_level_count(smu, SMU_UCLK, &uclk_count);
	if (ret)
		return ret;

	ret = smu_v11_0_get_dpm_freq_by_index(smu, SMU_UCLK, (uint16_t)(uclk_count - 1), &uclk_max);
	if (ret)
		return ret;

	/*
	 * The NAVI10_UMC_HYBRID_CDR_WORKAROUND_UCLK_THRESHOLD is 750Mhz.
	 * This workaround is needed only when the max uclk frequency
	 * not greater than that.
	 */
	if (uclk_max > 0x2EE)
		return 0;

	ret = smu_v11_0_get_dpm_freq_by_index(smu, SMU_UCLK, (uint16_t)0, &uclk_min);
	if (ret)
		return ret;

	/* Force UCLK out of the highest DPM */
	ret = smu_v11_0_set_hard_freq_limited_range(smu, SMU_UCLK, 0, uclk_min);
	if (ret)
		return ret;

	/* Revert the UCLK Hardmax */
	ret = smu_v11_0_set_hard_freq_limited_range(smu, SMU_UCLK, 0, uclk_max);
	if (ret)
		return ret;

	/*
	 * In this case, SMU already disabled dummy pstate during enablement
	 * of UCLK DPM, we have to re-enabled it.
	 */
	return smu_cmn_send_smc_msg(smu, SMU_MSG_DAL_ENABLE_DUMMY_PSTATE_CHANGE, NULL);
}

static int navi10_set_dummy_pstates_table_location(struct smu_context *smu)
{
	struct smu_table_context *smu_table = &smu->smu_table;
	struct smu_table *dummy_read_table =
				&smu_table->dummy_read_1_table;
	char *dummy_table = dummy_read_table->cpu_addr;
	int ret = 0;
	uint32_t i;

	for (i = 0; i < 0x40000; i += 0x1000 * 2) {
		memcpy(dummy_table, &NoDbiPrbs7[0], 0x1000);
		dummy_table += 0x1000;
		memcpy(dummy_table, &DbiPrbs7[0], 0x1000);
		dummy_table += 0x1000;
	}

	amdgpu_asic_flush_hdp(smu->adev, NULL);

	ret = smu_cmn_send_smc_msg_with_param(smu,
					      SMU_MSG_SET_DRIVER_DUMMY_TABLE_DRAM_ADDR_HIGH,
					      upper_32_bits(dummy_read_table->mc_address),
					      NULL);
	if (ret)
		return ret;

	return smu_cmn_send_smc_msg_with_param(smu,
					       SMU_MSG_SET_DRIVER_DUMMY_TABLE_DRAM_ADDR_LOW,
					       lower_32_bits(dummy_read_table->mc_address),
					       NULL);
}

static int navi10_run_umc_cdr_workaround(struct smu_context *smu)
{
	struct amdgpu_device *adev = smu->adev;
	uint8_t umc_fw_greater_than_v136 = false;
	uint8_t umc_fw_disable_cdr = false;
	uint32_t pmfw_version;
	uint32_t param;
	int ret = 0;

	if (!navi10_need_umc_cdr_workaround(smu))
		return 0;

	ret = smu_cmn_get_smc_version(smu, NULL, &pmfw_version);
	if (ret) {
		dev_err(adev->dev, "Failed to get smu version!\n");
		return ret;
	}

	/*
	 * The messages below are only supported by Navi10 42.53.0 and later
	 * PMFWs and Navi14 53.29.0 and later PMFWs.
	 * - PPSMC_MSG_SetDriverDummyTableDramAddrHigh
	 * - PPSMC_MSG_SetDriverDummyTableDramAddrLow
	 * - PPSMC_MSG_GetUMCFWWA
	 */
	if (((adev->ip_versions[MP1_HWIP][0] == IP_VERSION(11, 0, 0)) && (pmfw_version >= 0x2a3500)) ||
	    ((adev->ip_versions[MP1_HWIP][0] == IP_VERSION(11, 0, 5)) && (pmfw_version >= 0x351D00))) {
		ret = smu_cmn_send_smc_msg_with_param(smu,
						      SMU_MSG_GET_UMC_FW_WA,
						      0,
						      &param);
		if (ret)
			return ret;

		/* First bit indicates if the UMC f/w is above v137 */
		umc_fw_greater_than_v136 = param & 0x1;

		/* Second bit indicates if hybrid-cdr is disabled */
		umc_fw_disable_cdr = param & 0x2;

		/* w/a only allowed if UMC f/w is <= 136 */
		if (umc_fw_greater_than_v136)
			return 0;

		if (umc_fw_disable_cdr) {
			if (adev->ip_versions[MP1_HWIP][0] == IP_VERSION(11, 0, 0))
				return navi10_umc_hybrid_cdr_workaround(smu);
		} else {
			return navi10_set_dummy_pstates_table_location(smu);
		}
	} else {
		if (adev->ip_versions[MP1_HWIP][0] == IP_VERSION(11, 0, 0))
			return navi10_umc_hybrid_cdr_workaround(smu);
	}

	return 0;
}

static ssize_t navi10_get_legacy_gpu_metrics(struct smu_context *smu,
					     void **table)
{
	struct smu_table_context *smu_table = &smu->smu_table;
	struct gpu_metrics_v1_3 *gpu_metrics =
		(struct gpu_metrics_v1_3 *)smu_table->gpu_metrics_table;
	SmuMetrics_legacy_t metrics;
	int ret = 0;

	mutex_lock(&smu->metrics_lock);

	ret = smu_cmn_get_metrics_table_locked(smu,
					       NULL,
					       true);
	if (ret) {
		mutex_unlock(&smu->metrics_lock);
		return ret;
	}

	memcpy(&metrics, smu_table->metrics_table, sizeof(SmuMetrics_legacy_t));

	mutex_unlock(&smu->metrics_lock);

	smu_cmn_init_soft_gpu_metrics(gpu_metrics, 1, 3);

	gpu_metrics->temperature_edge = metrics.TemperatureEdge;
	gpu_metrics->temperature_hotspot = metrics.TemperatureHotspot;
	gpu_metrics->temperature_mem = metrics.TemperatureMem;
	gpu_metrics->temperature_vrgfx = metrics.TemperatureVrGfx;
	gpu_metrics->temperature_vrsoc = metrics.TemperatureVrSoc;
	gpu_metrics->temperature_vrmem = metrics.TemperatureVrMem0;

	gpu_metrics->average_gfx_activity = metrics.AverageGfxActivity;
	gpu_metrics->average_umc_activity = metrics.AverageUclkActivity;

	gpu_metrics->average_socket_power = metrics.AverageSocketPower;

	gpu_metrics->average_gfxclk_frequency = metrics.AverageGfxclkFrequency;
	gpu_metrics->average_socclk_frequency = metrics.AverageSocclkFrequency;
	gpu_metrics->average_uclk_frequency = metrics.AverageUclkFrequency;

	gpu_metrics->current_gfxclk = metrics.CurrClock[PPCLK_GFXCLK];
	gpu_metrics->current_socclk = metrics.CurrClock[PPCLK_SOCCLK];
	gpu_metrics->current_uclk = metrics.CurrClock[PPCLK_UCLK];
	gpu_metrics->current_vclk0 = metrics.CurrClock[PPCLK_VCLK];
	gpu_metrics->current_dclk0 = metrics.CurrClock[PPCLK_DCLK];

	gpu_metrics->throttle_status = metrics.ThrottlerStatus;
	gpu_metrics->indep_throttle_status =
			smu_cmn_get_indep_throttler_status(metrics.ThrottlerStatus,
							   navi1x_throttler_map);

	gpu_metrics->current_fan_speed = metrics.CurrFanSpeed;

	gpu_metrics->pcie_link_width =
			smu_v11_0_get_current_pcie_link_width(smu);
	gpu_metrics->pcie_link_speed =
			smu_v11_0_get_current_pcie_link_speed(smu);

	gpu_metrics->system_clock_counter = ktime_get_boottime_ns();

	if (metrics.CurrGfxVoltageOffset)
		gpu_metrics->voltage_gfx =
			(155000 - 625 * metrics.CurrGfxVoltageOffset) / 100;
	if (metrics.CurrMemVidOffset)
		gpu_metrics->voltage_mem =
			(155000 - 625 * metrics.CurrMemVidOffset) / 100;
	if (metrics.CurrSocVoltageOffset)
		gpu_metrics->voltage_soc =
			(155000 - 625 * metrics.CurrSocVoltageOffset) / 100;

	*table = (void *)gpu_metrics;

	return sizeof(struct gpu_metrics_v1_3);
}

static int navi10_i2c_xfer(struct i2c_adapter *i2c_adap,
			   struct i2c_msg *msg, int num_msgs)
{
	struct amdgpu_device *adev = to_amdgpu_device(i2c_adap);
	struct smu_table_context *smu_table = &adev->smu.smu_table;
	struct smu_table *table = &smu_table->driver_table;
	SwI2cRequest_t *req, *res = (SwI2cRequest_t *)table->cpu_addr;
	int i, j, r, c;
	u16 dir;

	req = kzalloc(sizeof(*req), GFP_KERNEL);
	if (!req)
		return -ENOMEM;

	req->I2CcontrollerPort = 0;
	req->I2CSpeed = I2C_SPEED_FAST_400K;
	req->SlaveAddress = msg[0].addr << 1; /* wants an 8-bit address */
	dir = msg[0].flags & I2C_M_RD;

	for (c = i = 0; i < num_msgs; i++) {
		for (j = 0; j < msg[i].len; j++, c++) {
			SwI2cCmd_t *cmd = &req->SwI2cCmds[c];

			if (!(msg[i].flags & I2C_M_RD)) {
				/* write */
				cmd->Cmd = I2C_CMD_WRITE;
				cmd->RegisterAddr = msg[i].buf[j];
			}

			if ((dir ^ msg[i].flags) & I2C_M_RD) {
				/* The direction changes.
				 */
				dir = msg[i].flags & I2C_M_RD;
				cmd->CmdConfig |= CMDCONFIG_RESTART_MASK;
			}

			req->NumCmds++;

			/*
			 * Insert STOP if we are at the last byte of either last
			 * message for the transaction or the client explicitly
			 * requires a STOP at this particular message.
			 */
			if ((j == msg[i].len - 1) &&
			    ((i == num_msgs - 1) || (msg[i].flags & I2C_M_STOP))) {
				cmd->CmdConfig &= ~CMDCONFIG_RESTART_MASK;
				cmd->CmdConfig |= CMDCONFIG_STOP_MASK;
			}
		}
	}
	mutex_lock(&adev->smu.mutex);
	r = smu_cmn_update_table(&adev->smu, SMU_TABLE_I2C_COMMANDS, 0, req, true);
	mutex_unlock(&adev->smu.mutex);
	if (r)
		goto fail;

	for (c = i = 0; i < num_msgs; i++) {
		if (!(msg[i].flags & I2C_M_RD)) {
			c += msg[i].len;
			continue;
		}
		for (j = 0; j < msg[i].len; j++, c++) {
			SwI2cCmd_t *cmd = &res->SwI2cCmds[c];

			msg[i].buf[j] = cmd->Data;
		}
	}
	r = num_msgs;
fail:
	kfree(req);
	return r;
}

static u32 navi10_i2c_func(struct i2c_adapter *adap)
{
	return I2C_FUNC_I2C | I2C_FUNC_SMBUS_EMUL;
}


static const struct i2c_algorithm navi10_i2c_algo = {
	.master_xfer = navi10_i2c_xfer,
	.functionality = navi10_i2c_func,
};

static const struct i2c_adapter_quirks navi10_i2c_control_quirks = {
	.flags = I2C_AQ_COMB | I2C_AQ_COMB_SAME_ADDR | I2C_AQ_NO_ZERO_LEN,
	.max_read_len  = MAX_SW_I2C_COMMANDS,
	.max_write_len = MAX_SW_I2C_COMMANDS,
	.max_comb_1st_msg_len = 2,
	.max_comb_2nd_msg_len = MAX_SW_I2C_COMMANDS - 2,
};

static int navi10_i2c_control_init(struct smu_context *smu, struct i2c_adapter *control)
{
	struct amdgpu_device *adev = to_amdgpu_device(control);
	int res;

	control->owner = THIS_MODULE;
	control->class = I2C_CLASS_HWMON;
	control->dev.parent = &adev->pdev->dev;
	control->algo = &navi10_i2c_algo;
	snprintf(control->name, sizeof(control->name), "AMDGPU SMU");
	control->quirks = &navi10_i2c_control_quirks;

	res = i2c_add_adapter(control);
	if (res)
		DRM_ERROR("Failed to register hw i2c, err: %d\n", res);

	return res;
}

static void navi10_i2c_control_fini(struct smu_context *smu, struct i2c_adapter *control)
{
	i2c_del_adapter(control);
}

static ssize_t navi10_get_gpu_metrics(struct smu_context *smu,
				      void **table)
{
	struct smu_table_context *smu_table = &smu->smu_table;
	struct gpu_metrics_v1_3 *gpu_metrics =
		(struct gpu_metrics_v1_3 *)smu_table->gpu_metrics_table;
	SmuMetrics_t metrics;
	int ret = 0;

	mutex_lock(&smu->metrics_lock);

	ret = smu_cmn_get_metrics_table_locked(smu,
					       NULL,
					       true);
	if (ret) {
		mutex_unlock(&smu->metrics_lock);
		return ret;
	}

	memcpy(&metrics, smu_table->metrics_table, sizeof(SmuMetrics_t));

	mutex_unlock(&smu->metrics_lock);

	smu_cmn_init_soft_gpu_metrics(gpu_metrics, 1, 3);

	gpu_metrics->temperature_edge = metrics.TemperatureEdge;
	gpu_metrics->temperature_hotspot = metrics.TemperatureHotspot;
	gpu_metrics->temperature_mem = metrics.TemperatureMem;
	gpu_metrics->temperature_vrgfx = metrics.TemperatureVrGfx;
	gpu_metrics->temperature_vrsoc = metrics.TemperatureVrSoc;
	gpu_metrics->temperature_vrmem = metrics.TemperatureVrMem0;

	gpu_metrics->average_gfx_activity = metrics.AverageGfxActivity;
	gpu_metrics->average_umc_activity = metrics.AverageUclkActivity;

	gpu_metrics->average_socket_power = metrics.AverageSocketPower;

	if (metrics.AverageGfxActivity > SMU_11_0_GFX_BUSY_THRESHOLD)
		gpu_metrics->average_gfxclk_frequency = metrics.AverageGfxclkFrequencyPreDs;
	else
		gpu_metrics->average_gfxclk_frequency = metrics.AverageGfxclkFrequencyPostDs;

	gpu_metrics->average_socclk_frequency = metrics.AverageSocclkFrequency;
	gpu_metrics->average_uclk_frequency = metrics.AverageUclkFrequencyPostDs;

	gpu_metrics->current_gfxclk = metrics.CurrClock[PPCLK_GFXCLK];
	gpu_metrics->current_socclk = metrics.CurrClock[PPCLK_SOCCLK];
	gpu_metrics->current_uclk = metrics.CurrClock[PPCLK_UCLK];
	gpu_metrics->current_vclk0 = metrics.CurrClock[PPCLK_VCLK];
	gpu_metrics->current_dclk0 = metrics.CurrClock[PPCLK_DCLK];

	gpu_metrics->throttle_status = metrics.ThrottlerStatus;
	gpu_metrics->indep_throttle_status =
			smu_cmn_get_indep_throttler_status(metrics.ThrottlerStatus,
							   navi1x_throttler_map);

	gpu_metrics->current_fan_speed = metrics.CurrFanSpeed;

	gpu_metrics->pcie_link_width = metrics.PcieWidth;
	gpu_metrics->pcie_link_speed = link_speed[metrics.PcieRate];

	gpu_metrics->system_clock_counter = ktime_get_boottime_ns();

	if (metrics.CurrGfxVoltageOffset)
		gpu_metrics->voltage_gfx =
			(155000 - 625 * metrics.CurrGfxVoltageOffset) / 100;
	if (metrics.CurrMemVidOffset)
		gpu_metrics->voltage_mem =
			(155000 - 625 * metrics.CurrMemVidOffset) / 100;
	if (metrics.CurrSocVoltageOffset)
		gpu_metrics->voltage_soc =
			(155000 - 625 * metrics.CurrSocVoltageOffset) / 100;

	*table = (void *)gpu_metrics;

	return sizeof(struct gpu_metrics_v1_3);
}

static ssize_t navi12_get_legacy_gpu_metrics(struct smu_context *smu,
					     void **table)
{
	struct smu_table_context *smu_table = &smu->smu_table;
	struct gpu_metrics_v1_3 *gpu_metrics =
		(struct gpu_metrics_v1_3 *)smu_table->gpu_metrics_table;
	SmuMetrics_NV12_legacy_t metrics;
	int ret = 0;

	mutex_lock(&smu->metrics_lock);

	ret = smu_cmn_get_metrics_table_locked(smu,
					       NULL,
					       true);
	if (ret) {
		mutex_unlock(&smu->metrics_lock);
		return ret;
	}

	memcpy(&metrics, smu_table->metrics_table, sizeof(SmuMetrics_NV12_legacy_t));

	mutex_unlock(&smu->metrics_lock);

	smu_cmn_init_soft_gpu_metrics(gpu_metrics, 1, 3);

	gpu_metrics->temperature_edge = metrics.TemperatureEdge;
	gpu_metrics->temperature_hotspot = metrics.TemperatureHotspot;
	gpu_metrics->temperature_mem = metrics.TemperatureMem;
	gpu_metrics->temperature_vrgfx = metrics.TemperatureVrGfx;
	gpu_metrics->temperature_vrsoc = metrics.TemperatureVrSoc;
	gpu_metrics->temperature_vrmem = metrics.TemperatureVrMem0;

	gpu_metrics->average_gfx_activity = metrics.AverageGfxActivity;
	gpu_metrics->average_umc_activity = metrics.AverageUclkActivity;

	gpu_metrics->average_socket_power = metrics.AverageSocketPower;

	gpu_metrics->average_gfxclk_frequency = metrics.AverageGfxclkFrequency;
	gpu_metrics->average_socclk_frequency = metrics.AverageSocclkFrequency;
	gpu_metrics->average_uclk_frequency = metrics.AverageUclkFrequency;

	gpu_metrics->energy_accumulator = metrics.EnergyAccumulator;
	gpu_metrics->average_vclk0_frequency = metrics.AverageVclkFrequency;
	gpu_metrics->average_dclk0_frequency = metrics.AverageDclkFrequency;
	gpu_metrics->average_mm_activity = metrics.VcnActivityPercentage;

	gpu_metrics->current_gfxclk = metrics.CurrClock[PPCLK_GFXCLK];
	gpu_metrics->current_socclk = metrics.CurrClock[PPCLK_SOCCLK];
	gpu_metrics->current_uclk = metrics.CurrClock[PPCLK_UCLK];
	gpu_metrics->current_vclk0 = metrics.CurrClock[PPCLK_VCLK];
	gpu_metrics->current_dclk0 = metrics.CurrClock[PPCLK_DCLK];

	gpu_metrics->throttle_status = metrics.ThrottlerStatus;
	gpu_metrics->indep_throttle_status =
			smu_cmn_get_indep_throttler_status(metrics.ThrottlerStatus,
							   navi1x_throttler_map);

	gpu_metrics->current_fan_speed = metrics.CurrFanSpeed;

	gpu_metrics->pcie_link_width =
			smu_v11_0_get_current_pcie_link_width(smu);
	gpu_metrics->pcie_link_speed =
			smu_v11_0_get_current_pcie_link_speed(smu);

	gpu_metrics->system_clock_counter = ktime_get_boottime_ns();

	if (metrics.CurrGfxVoltageOffset)
		gpu_metrics->voltage_gfx =
			(155000 - 625 * metrics.CurrGfxVoltageOffset) / 100;
	if (metrics.CurrMemVidOffset)
		gpu_metrics->voltage_mem =
			(155000 - 625 * metrics.CurrMemVidOffset) / 100;
	if (metrics.CurrSocVoltageOffset)
		gpu_metrics->voltage_soc =
			(155000 - 625 * metrics.CurrSocVoltageOffset) / 100;

	*table = (void *)gpu_metrics;

	return sizeof(struct gpu_metrics_v1_3);
}

static ssize_t navi12_get_gpu_metrics(struct smu_context *smu,
				      void **table)
{
	struct smu_table_context *smu_table = &smu->smu_table;
	struct gpu_metrics_v1_3 *gpu_metrics =
		(struct gpu_metrics_v1_3 *)smu_table->gpu_metrics_table;
	SmuMetrics_NV12_t metrics;
	int ret = 0;

	mutex_lock(&smu->metrics_lock);

	ret = smu_cmn_get_metrics_table_locked(smu,
					       NULL,
					       true);
	if (ret) {
		mutex_unlock(&smu->metrics_lock);
		return ret;
	}

	memcpy(&metrics, smu_table->metrics_table, sizeof(SmuMetrics_NV12_t));

	mutex_unlock(&smu->metrics_lock);

	smu_cmn_init_soft_gpu_metrics(gpu_metrics, 1, 3);

	gpu_metrics->temperature_edge = metrics.TemperatureEdge;
	gpu_metrics->temperature_hotspot = metrics.TemperatureHotspot;
	gpu_metrics->temperature_mem = metrics.TemperatureMem;
	gpu_metrics->temperature_vrgfx = metrics.TemperatureVrGfx;
	gpu_metrics->temperature_vrsoc = metrics.TemperatureVrSoc;
	gpu_metrics->temperature_vrmem = metrics.TemperatureVrMem0;

	gpu_metrics->average_gfx_activity = metrics.AverageGfxActivity;
	gpu_metrics->average_umc_activity = metrics.AverageUclkActivity;

	gpu_metrics->average_socket_power = metrics.AverageSocketPower;

	if (metrics.AverageGfxActivity > SMU_11_0_GFX_BUSY_THRESHOLD)
		gpu_metrics->average_gfxclk_frequency = metrics.AverageGfxclkFrequencyPreDs;
	else
		gpu_metrics->average_gfxclk_frequency = metrics.AverageGfxclkFrequencyPostDs;

	gpu_metrics->average_socclk_frequency = metrics.AverageSocclkFrequency;
	gpu_metrics->average_uclk_frequency = metrics.AverageUclkFrequencyPostDs;

	gpu_metrics->energy_accumulator = metrics.EnergyAccumulator;
	gpu_metrics->average_vclk0_frequency = metrics.AverageVclkFrequency;
	gpu_metrics->average_dclk0_frequency = metrics.AverageDclkFrequency;
	gpu_metrics->average_mm_activity = metrics.VcnActivityPercentage;

	gpu_metrics->current_gfxclk = metrics.CurrClock[PPCLK_GFXCLK];
	gpu_metrics->current_socclk = metrics.CurrClock[PPCLK_SOCCLK];
	gpu_metrics->current_uclk = metrics.CurrClock[PPCLK_UCLK];
	gpu_metrics->current_vclk0 = metrics.CurrClock[PPCLK_VCLK];
	gpu_metrics->current_dclk0 = metrics.CurrClock[PPCLK_DCLK];

	gpu_metrics->throttle_status = metrics.ThrottlerStatus;
	gpu_metrics->indep_throttle_status =
			smu_cmn_get_indep_throttler_status(metrics.ThrottlerStatus,
							   navi1x_throttler_map);

	gpu_metrics->current_fan_speed = metrics.CurrFanSpeed;

	gpu_metrics->pcie_link_width = metrics.PcieWidth;
	gpu_metrics->pcie_link_speed = link_speed[metrics.PcieRate];

	gpu_metrics->system_clock_counter = ktime_get_boottime_ns();

	if (metrics.CurrGfxVoltageOffset)
		gpu_metrics->voltage_gfx =
			(155000 - 625 * metrics.CurrGfxVoltageOffset) / 100;
	if (metrics.CurrMemVidOffset)
		gpu_metrics->voltage_mem =
			(155000 - 625 * metrics.CurrMemVidOffset) / 100;
	if (metrics.CurrSocVoltageOffset)
		gpu_metrics->voltage_soc =
			(155000 - 625 * metrics.CurrSocVoltageOffset) / 100;

	*table = (void *)gpu_metrics;

	return sizeof(struct gpu_metrics_v1_3);
}

static ssize_t navi1x_get_gpu_metrics(struct smu_context *smu,
				      void **table)
{
	struct amdgpu_device *adev = smu->adev;
	uint32_t smu_version;
	int ret = 0;

	ret = smu_cmn_get_smc_version(smu, NULL, &smu_version);
	if (ret) {
		dev_err(adev->dev, "Failed to get smu version!\n");
		return ret;
	}

	switch (adev->ip_versions[MP1_HWIP][0]) {
	case IP_VERSION(11, 0, 9):
		if (smu_version > 0x00341C00)
			ret = navi12_get_gpu_metrics(smu, table);
		else
			ret = navi12_get_legacy_gpu_metrics(smu, table);
		break;
	case IP_VERSION(11, 0, 0):
	case IP_VERSION(11, 0, 5):
	default:
		if (((adev->ip_versions[MP1_HWIP][0] == IP_VERSION(11, 0, 5)) && smu_version > 0x00351F00) ||
		      ((adev->ip_versions[MP1_HWIP][0] == IP_VERSION(11, 0, 0)) && smu_version > 0x002A3B00))
			ret = navi10_get_gpu_metrics(smu, table);
		else
			ret =navi10_get_legacy_gpu_metrics(smu, table);
		break;
	}

	return ret;
}

static int navi10_enable_mgpu_fan_boost(struct smu_context *smu)
{
	struct smu_table_context *table_context = &smu->smu_table;
	PPTable_t *smc_pptable = table_context->driver_pptable;
	struct amdgpu_device *adev = smu->adev;
	uint32_t param = 0;

	/* Navi12 does not support this */
	if (adev->ip_versions[MP1_HWIP][0] == IP_VERSION(11, 0, 9))
		return 0;

	/*
	 * Skip the MGpuFanBoost setting for those ASICs
	 * which do not support it
	 */
	if (!smc_pptable->MGpuFanBoostLimitRpm)
		return 0;

	/* Workaround for WS SKU */
	if (adev->pdev->device == 0x7312 &&
	    adev->pdev->revision == 0)
		param = 0xD188;

	return smu_cmn_send_smc_msg_with_param(smu,
					       SMU_MSG_SetMGpuFanBoostLimitRpm,
					       param,
					       NULL);
}

static int navi10_post_smu_init(struct smu_context *smu)
{
	struct amdgpu_device *adev = smu->adev;
	int ret = 0;

	if (amdgpu_sriov_vf(adev))
		return 0;

	ret = navi10_run_umc_cdr_workaround(smu);
	if (ret) {
		dev_err(adev->dev, "Failed to apply umc cdr workaround!\n");
		return ret;
	}

	if (!smu->dc_controlled_by_gpio) {
		/*
		 * For Navi1X, manually switch it to AC mode as PMFW
		 * may boot it with DC mode.
		 */
		ret = smu_v11_0_set_power_source(smu,
						 adev->pm.ac_power ?
						 SMU_POWER_SOURCE_AC :
						 SMU_POWER_SOURCE_DC);
		if (ret) {
			dev_err(adev->dev, "Failed to switch to %s mode!\n",
					adev->pm.ac_power ? "AC" : "DC");
			return ret;
		}
	}

	return ret;
}

static const struct pptable_funcs navi10_ppt_funcs = {
	.get_allowed_feature_mask = navi10_get_allowed_feature_mask,
	.set_default_dpm_table = navi10_set_default_dpm_table,
	.dpm_set_vcn_enable = navi10_dpm_set_vcn_enable,
	.dpm_set_jpeg_enable = navi10_dpm_set_jpeg_enable,
	.i2c_init = navi10_i2c_control_init,
	.i2c_fini = navi10_i2c_control_fini,
	.print_clk_levels = navi10_print_clk_levels,
	.force_clk_levels = navi10_force_clk_levels,
	.populate_umd_state_clk = navi10_populate_umd_state_clk,
	.get_clock_by_type_with_latency = navi10_get_clock_by_type_with_latency,
	.pre_display_config_changed = navi10_pre_display_config_changed,
	.display_config_changed = navi10_display_config_changed,
	.notify_smc_display_config = navi10_notify_smc_display_config,
	.is_dpm_running = navi10_is_dpm_running,
	.get_fan_speed_pwm = smu_v11_0_get_fan_speed_pwm,
	.get_fan_speed_rpm = navi10_get_fan_speed_rpm,
	.get_power_profile_mode = navi10_get_power_profile_mode,
	.set_power_profile_mode = navi10_set_power_profile_mode,
	.set_watermarks_table = navi10_set_watermarks_table,
	.read_sensor = navi10_read_sensor,
	.get_uclk_dpm_states = navi10_get_uclk_dpm_states,
	.set_performance_level = smu_v11_0_set_performance_level,
	.get_thermal_temperature_range = navi10_get_thermal_temperature_range,
	.display_disable_memory_clock_switch = navi10_display_disable_memory_clock_switch,
	.get_power_limit = navi10_get_power_limit,
	.update_pcie_parameters = navi10_update_pcie_parameters,
	.init_microcode = smu_v11_0_init_microcode,
	.load_microcode = smu_v11_0_load_microcode,
	.fini_microcode = smu_v11_0_fini_microcode,
	.init_smc_tables = navi10_init_smc_tables,
	.fini_smc_tables = smu_v11_0_fini_smc_tables,
	.init_power = smu_v11_0_init_power,
	.fini_power = smu_v11_0_fini_power,
	.check_fw_status = smu_v11_0_check_fw_status,
	.setup_pptable = navi10_setup_pptable,
	.get_vbios_bootup_values = smu_v11_0_get_vbios_bootup_values,
	.check_fw_version = smu_v11_0_check_fw_version,
	.write_pptable = smu_cmn_write_pptable,
	.set_driver_table_location = smu_v11_0_set_driver_table_location,
	.set_tool_table_location = smu_v11_0_set_tool_table_location,
	.notify_memory_pool_location = smu_v11_0_notify_memory_pool_location,
	.system_features_control = smu_v11_0_system_features_control,
	.send_smc_msg_with_param = smu_cmn_send_smc_msg_with_param,
	.send_smc_msg = smu_cmn_send_smc_msg,
	.init_display_count = smu_v11_0_init_display_count,
	.set_allowed_mask = smu_v11_0_set_allowed_mask,
	.get_enabled_mask = smu_cmn_get_enabled_mask,
	.feature_is_enabled = smu_cmn_feature_is_enabled,
	.disable_all_features_with_exception = smu_cmn_disable_all_features_with_exception,
	.notify_display_change = smu_v11_0_notify_display_change,
	.set_power_limit = smu_v11_0_set_power_limit,
	.init_max_sustainable_clocks = smu_v11_0_init_max_sustainable_clocks,
	.enable_thermal_alert = smu_v11_0_enable_thermal_alert,
	.disable_thermal_alert = smu_v11_0_disable_thermal_alert,
	.set_min_dcef_deep_sleep = smu_v11_0_set_min_deep_sleep_dcefclk,
	.display_clock_voltage_request = smu_v11_0_display_clock_voltage_request,
	.get_fan_control_mode = smu_v11_0_get_fan_control_mode,
	.set_fan_control_mode = smu_v11_0_set_fan_control_mode,
	.set_fan_speed_pwm = smu_v11_0_set_fan_speed_pwm,
	.set_fan_speed_rpm = smu_v11_0_set_fan_speed_rpm,
	.set_xgmi_pstate = smu_v11_0_set_xgmi_pstate,
	.gfx_off_control = smu_v11_0_gfx_off_control,
	.register_irq_handler = smu_v11_0_register_irq_handler,
	.set_azalia_d3_pme = smu_v11_0_set_azalia_d3_pme,
	.get_max_sustainable_clocks_by_dc = smu_v11_0_get_max_sustainable_clocks_by_dc,
	.baco_is_support = smu_v11_0_baco_is_support,
	.baco_get_state = smu_v11_0_baco_get_state,
	.baco_set_state = smu_v11_0_baco_set_state,
	.baco_enter = navi10_baco_enter,
	.baco_exit = navi10_baco_exit,
	.get_dpm_ultimate_freq = smu_v11_0_get_dpm_ultimate_freq,
	.set_soft_freq_limited_range = smu_v11_0_set_soft_freq_limited_range,
	.set_default_od_settings = navi10_set_default_od_settings,
	.od_edit_dpm_table = navi10_od_edit_dpm_table,
	.restore_user_od_settings = smu_v11_0_restore_user_od_settings,
	.run_btc = navi10_run_btc,
	.set_power_source = smu_v11_0_set_power_source,
	.get_pp_feature_mask = smu_cmn_get_pp_feature_mask,
	.set_pp_feature_mask = smu_cmn_set_pp_feature_mask,
	.get_gpu_metrics = navi1x_get_gpu_metrics,
	.enable_mgpu_fan_boost = navi10_enable_mgpu_fan_boost,
	.gfx_ulv_control = smu_v11_0_gfx_ulv_control,
	.deep_sleep_control = smu_v11_0_deep_sleep_control,
	.get_fan_parameters = navi10_get_fan_parameters,
	.post_init = navi10_post_smu_init,
	.interrupt_work = smu_v11_0_interrupt_work,
	.set_mp1_state = smu_cmn_set_mp1_state,
};

void navi10_set_ppt_funcs(struct smu_context *smu)
{
	smu->ppt_funcs = &navi10_ppt_funcs;
	smu->message_map = navi10_message_map;
	smu->clock_map = navi10_clk_map;
	smu->feature_map = navi10_feature_mask_map;
	smu->table_map = navi10_table_map;
	smu->pwr_src_map = navi10_pwr_src_map;
	smu->workload_map = navi10_workload_map;
}<|MERGE_RESOLUTION|>--- conflicted
+++ resolved
@@ -1320,16 +1320,10 @@
 			mark_index = cur_value == freq_values[0] ? 0 :
 				     cur_value == freq_values[2] ? 2 : 1;
 
-<<<<<<< HEAD
-			for (i = 0; i < 3; i++) {
-				size += sysfs_emit_at(buf, size, "%d: %uMhz %s\n", i, freq_values[i],
-						i == mark_index ? "*" : "");
-=======
 			levels = 3;
 			if (mark_index != 1) {
 				levels = 2;
 				freq_values[1] = freq_values[2];
->>>>>>> df0cc57e
 			}
 
 			for (i = 0; i < levels; i++) {
@@ -2175,7 +2169,6 @@
 		*current_power_limit = power_limit;
 	if (default_power_limit)
 		*default_power_limit = power_limit;
-<<<<<<< HEAD
 
 	if (max_power_limit) {
 		if (smu->od_enabled &&
@@ -2188,20 +2181,6 @@
 			power_limit /= 100;
 		}
 
-=======
-
-	if (max_power_limit) {
-		if (smu->od_enabled &&
-		    navi10_od_feature_is_supported(od_settings, SMU_11_0_ODCAP_POWER_LIMIT)) {
-			od_percent = le32_to_cpu(powerplay_table->overdrive_table.max[SMU_11_0_ODSETTING_POWERPERCENTAGE]);
-
-			dev_dbg(smu->adev->dev, "ODSETTING_POWERPERCENTAGE: %d (default: %d)\n", od_percent, power_limit);
-
-			power_limit *= (100 + od_percent);
-			power_limit /= 100;
-		}
-
->>>>>>> df0cc57e
 		*max_power_limit = power_limit;
 	}
 
@@ -2323,19 +2302,11 @@
 	else
 		return smu_v11_0_baco_enter(smu);
 }
-<<<<<<< HEAD
 
 static int navi10_baco_exit(struct smu_context *smu)
 {
 	struct amdgpu_device *adev = smu->adev;
 
-=======
-
-static int navi10_baco_exit(struct smu_context *smu)
-{
-	struct amdgpu_device *adev = smu->adev;
-
->>>>>>> df0cc57e
 	if (adev->in_runpm && smu_cmn_is_audio_func_enabled(adev)) {
 		/* Wait for PMFW handling for the Dstate change */
 		msleep(10);
