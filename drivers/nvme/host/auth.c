// SPDX-License-Identifier: GPL-2.0
/*
 * Copyright (c) 2020 Hannes Reinecke, SUSE Linux
 */

#include <linux/crc32.h>
#include <linux/base64.h>
#include <linux/prandom.h>
#include <asm/unaligned.h>
#include <crypto/hash.h>
#include <crypto/dh.h>
#include "nvme.h"
#include "fabrics.h"
#include <linux/nvme-auth.h>

#define CHAP_BUF_SIZE 4096
static struct kmem_cache *nvme_chap_buf_cache;
static mempool_t *nvme_chap_buf_pool;

struct nvme_dhchap_queue_context {
	struct list_head entry;
	struct work_struct auth_work;
	struct nvme_ctrl *ctrl;
	struct crypto_shash *shash_tfm;
	struct crypto_kpp *dh_tfm;
	void *buf;
	int qid;
	int error;
	u32 s1;
	u32 s2;
	u16 transaction;
	u8 status;
	u8 hash_id;
	size_t hash_len;
	u8 dhgroup_id;
	u8 c1[64];
	u8 c2[64];
	u8 response[64];
	u8 *host_response;
	u8 *ctrl_key;
	int ctrl_key_len;
	u8 *host_key;
	int host_key_len;
	u8 *sess_key;
	int sess_key_len;
};

#define nvme_auth_flags_from_qid(qid) \
	(qid == 0) ? 0 : BLK_MQ_REQ_NOWAIT | BLK_MQ_REQ_RESERVED
#define nvme_auth_queue_from_qid(ctrl, qid) \
	(qid == 0) ? (ctrl)->fabrics_q : (ctrl)->connect_q

static inline int ctrl_max_dhchaps(struct nvme_ctrl *ctrl)
{
	return ctrl->opts->nr_io_queues + ctrl->opts->nr_write_queues +
			ctrl->opts->nr_poll_queues + 1;
}

static int nvme_auth_submit(struct nvme_ctrl *ctrl, int qid,
			    void *data, size_t data_len, bool auth_send)
{
	struct nvme_command cmd = {};
	blk_mq_req_flags_t flags = nvme_auth_flags_from_qid(qid);
	struct request_queue *q = nvme_auth_queue_from_qid(ctrl, qid);
	int ret;

	cmd.auth_common.opcode = nvme_fabrics_command;
	cmd.auth_common.secp = NVME_AUTH_DHCHAP_PROTOCOL_IDENTIFIER;
	cmd.auth_common.spsp0 = 0x01;
	cmd.auth_common.spsp1 = 0x01;
	if (auth_send) {
		cmd.auth_send.fctype = nvme_fabrics_type_auth_send;
		cmd.auth_send.tl = cpu_to_le32(data_len);
	} else {
		cmd.auth_receive.fctype = nvme_fabrics_type_auth_receive;
		cmd.auth_receive.al = cpu_to_le32(data_len);
	}

	ret = __nvme_submit_sync_cmd(q, &cmd, NULL, data, data_len,
				     qid == 0 ? NVME_QID_ANY : qid,
				     0, flags);
	if (ret > 0)
		dev_warn(ctrl->device,
			"qid %d auth_send failed with status %d\n", qid, ret);
	else if (ret < 0)
		dev_err(ctrl->device,
			"qid %d auth_send failed with error %d\n", qid, ret);
	return ret;
}

static int nvme_auth_receive_validate(struct nvme_ctrl *ctrl, int qid,
		struct nvmf_auth_dhchap_failure_data *data,
		u16 transaction, u8 expected_msg)
{
	dev_dbg(ctrl->device, "%s: qid %d auth_type %d auth_id %x\n",
		__func__, qid, data->auth_type, data->auth_id);

	if (data->auth_type == NVME_AUTH_COMMON_MESSAGES &&
	    data->auth_id == NVME_AUTH_DHCHAP_MESSAGE_FAILURE1) {
		return data->rescode_exp;
	}
	if (data->auth_type != NVME_AUTH_DHCHAP_MESSAGES ||
	    data->auth_id != expected_msg) {
		dev_warn(ctrl->device,
			 "qid %d invalid message %02x/%02x\n",
			 qid, data->auth_type, data->auth_id);
		return NVME_AUTH_DHCHAP_FAILURE_INCORRECT_MESSAGE;
	}
	if (le16_to_cpu(data->t_id) != transaction) {
		dev_warn(ctrl->device,
			 "qid %d invalid transaction ID %d\n",
			 qid, le16_to_cpu(data->t_id));
		return NVME_AUTH_DHCHAP_FAILURE_INCORRECT_MESSAGE;
	}
	return 0;
}

static int nvme_auth_set_dhchap_negotiate_data(struct nvme_ctrl *ctrl,
		struct nvme_dhchap_queue_context *chap)
{
	struct nvmf_auth_dhchap_negotiate_data *data = chap->buf;
	size_t size = sizeof(*data) + sizeof(union nvmf_auth_protocol);

	if (size > CHAP_BUF_SIZE) {
		chap->status = NVME_AUTH_DHCHAP_FAILURE_INCORRECT_PAYLOAD;
		return -EINVAL;
	}
	memset((u8 *)chap->buf, 0, size);
	data->auth_type = NVME_AUTH_COMMON_MESSAGES;
	data->auth_id = NVME_AUTH_DHCHAP_MESSAGE_NEGOTIATE;
	data->t_id = cpu_to_le16(chap->transaction);
	data->sc_c = 0; /* No secure channel concatenation */
	data->napd = 1;
	data->auth_protocol[0].dhchap.authid = NVME_AUTH_DHCHAP_AUTH_ID;
	data->auth_protocol[0].dhchap.halen = 3;
	data->auth_protocol[0].dhchap.dhlen = 6;
	data->auth_protocol[0].dhchap.idlist[0] = NVME_AUTH_HASH_SHA256;
	data->auth_protocol[0].dhchap.idlist[1] = NVME_AUTH_HASH_SHA384;
	data->auth_protocol[0].dhchap.idlist[2] = NVME_AUTH_HASH_SHA512;
	data->auth_protocol[0].dhchap.idlist[30] = NVME_AUTH_DHGROUP_NULL;
	data->auth_protocol[0].dhchap.idlist[31] = NVME_AUTH_DHGROUP_2048;
	data->auth_protocol[0].dhchap.idlist[32] = NVME_AUTH_DHGROUP_3072;
	data->auth_protocol[0].dhchap.idlist[33] = NVME_AUTH_DHGROUP_4096;
	data->auth_protocol[0].dhchap.idlist[34] = NVME_AUTH_DHGROUP_6144;
	data->auth_protocol[0].dhchap.idlist[35] = NVME_AUTH_DHGROUP_8192;

	return size;
}

static int nvme_auth_process_dhchap_challenge(struct nvme_ctrl *ctrl,
		struct nvme_dhchap_queue_context *chap)
{
	struct nvmf_auth_dhchap_challenge_data *data = chap->buf;
	u16 dhvlen = le16_to_cpu(data->dhvlen);
	size_t size = sizeof(*data) + data->hl + dhvlen;
	const char *gid_name = nvme_auth_dhgroup_name(data->dhgid);
	const char *hmac_name, *kpp_name;

	if (size > CHAP_BUF_SIZE) {
		chap->status = NVME_AUTH_DHCHAP_FAILURE_INCORRECT_PAYLOAD;
		return NVME_SC_INVALID_FIELD;
	}

	hmac_name = nvme_auth_hmac_name(data->hashid);
	if (!hmac_name) {
		dev_warn(ctrl->device,
			 "qid %d: invalid HASH ID %d\n",
			 chap->qid, data->hashid);
		chap->status = NVME_AUTH_DHCHAP_FAILURE_HASH_UNUSABLE;
		return NVME_SC_INVALID_FIELD;
	}

	if (chap->hash_id == data->hashid && chap->shash_tfm &&
	    !strcmp(crypto_shash_alg_name(chap->shash_tfm), hmac_name) &&
	    crypto_shash_digestsize(chap->shash_tfm) == data->hl) {
		dev_dbg(ctrl->device,
			"qid %d: reuse existing hash %s\n",
			chap->qid, hmac_name);
		goto select_kpp;
	}

	/* Reset if hash cannot be reused */
	if (chap->shash_tfm) {
		crypto_free_shash(chap->shash_tfm);
		chap->hash_id = 0;
		chap->hash_len = 0;
	}
	chap->shash_tfm = crypto_alloc_shash(hmac_name, 0,
					     CRYPTO_ALG_ALLOCATES_MEMORY);
	if (IS_ERR(chap->shash_tfm)) {
		dev_warn(ctrl->device,
			 "qid %d: failed to allocate hash %s, error %ld\n",
			 chap->qid, hmac_name, PTR_ERR(chap->shash_tfm));
		chap->shash_tfm = NULL;
		chap->status = NVME_AUTH_DHCHAP_FAILURE_FAILED;
		return NVME_SC_AUTH_REQUIRED;
	}

	if (crypto_shash_digestsize(chap->shash_tfm) != data->hl) {
		dev_warn(ctrl->device,
			 "qid %d: invalid hash length %d\n",
			 chap->qid, data->hl);
		crypto_free_shash(chap->shash_tfm);
		chap->shash_tfm = NULL;
		chap->status = NVME_AUTH_DHCHAP_FAILURE_HASH_UNUSABLE;
		return NVME_SC_AUTH_REQUIRED;
	}

	chap->hash_id = data->hashid;
	chap->hash_len = data->hl;
	dev_dbg(ctrl->device, "qid %d: selected hash %s\n",
		chap->qid, hmac_name);

select_kpp:
	kpp_name = nvme_auth_dhgroup_kpp(data->dhgid);
	if (!kpp_name) {
		dev_warn(ctrl->device,
			 "qid %d: invalid DH group id %d\n",
			 chap->qid, data->dhgid);
		chap->status = NVME_AUTH_DHCHAP_FAILURE_DHGROUP_UNUSABLE;
		/* Leave previous dh_tfm intact */
		return NVME_SC_AUTH_REQUIRED;
	}

	if (chap->dhgroup_id == data->dhgid &&
	    (data->dhgid == NVME_AUTH_DHGROUP_NULL || chap->dh_tfm)) {
		dev_dbg(ctrl->device,
			"qid %d: reuse existing DH group %s\n",
			chap->qid, gid_name);
		goto skip_kpp;
	}

	/* Reset dh_tfm if it can't be reused */
	if (chap->dh_tfm) {
		crypto_free_kpp(chap->dh_tfm);
		chap->dh_tfm = NULL;
	}

	if (data->dhgid != NVME_AUTH_DHGROUP_NULL) {
		if (dhvlen == 0) {
			dev_warn(ctrl->device,
				 "qid %d: empty DH value\n",
				 chap->qid);
			chap->status = NVME_AUTH_DHCHAP_FAILURE_DHGROUP_UNUSABLE;
			return NVME_SC_INVALID_FIELD;
		}

		chap->dh_tfm = crypto_alloc_kpp(kpp_name, 0, 0);
		if (IS_ERR(chap->dh_tfm)) {
			int ret = PTR_ERR(chap->dh_tfm);

			dev_warn(ctrl->device,
				 "qid %d: error %d initializing DH group %s\n",
				 chap->qid, ret, gid_name);
			chap->status = NVME_AUTH_DHCHAP_FAILURE_DHGROUP_UNUSABLE;
			chap->dh_tfm = NULL;
			return NVME_SC_AUTH_REQUIRED;
		}
		dev_dbg(ctrl->device, "qid %d: selected DH group %s\n",
			chap->qid, gid_name);
	} else if (dhvlen != 0) {
		dev_warn(ctrl->device,
			 "qid %d: invalid DH value for NULL DH\n",
			 chap->qid);
		chap->status = NVME_AUTH_DHCHAP_FAILURE_INCORRECT_PAYLOAD;
		return NVME_SC_INVALID_FIELD;
	}
	chap->dhgroup_id = data->dhgid;

skip_kpp:
	chap->s1 = le32_to_cpu(data->seqnum);
	memcpy(chap->c1, data->cval, chap->hash_len);
	if (dhvlen) {
		chap->ctrl_key = kmalloc(dhvlen, GFP_KERNEL);
		if (!chap->ctrl_key) {
			chap->status = NVME_AUTH_DHCHAP_FAILURE_FAILED;
			return NVME_SC_AUTH_REQUIRED;
		}
		chap->ctrl_key_len = dhvlen;
		memcpy(chap->ctrl_key, data->cval + chap->hash_len,
		       dhvlen);
		dev_dbg(ctrl->device, "ctrl public key %*ph\n",
			 (int)chap->ctrl_key_len, chap->ctrl_key);
	}

	return 0;
}

static int nvme_auth_set_dhchap_reply_data(struct nvme_ctrl *ctrl,
		struct nvme_dhchap_queue_context *chap)
{
	struct nvmf_auth_dhchap_reply_data *data = chap->buf;
	size_t size = sizeof(*data);

	size += 2 * chap->hash_len;

	if (chap->host_key_len)
		size += chap->host_key_len;

	if (size > CHAP_BUF_SIZE) {
		chap->status = NVME_AUTH_DHCHAP_FAILURE_INCORRECT_PAYLOAD;
		return -EINVAL;
	}

	memset(chap->buf, 0, size);
	data->auth_type = NVME_AUTH_DHCHAP_MESSAGES;
	data->auth_id = NVME_AUTH_DHCHAP_MESSAGE_REPLY;
	data->t_id = cpu_to_le16(chap->transaction);
	data->hl = chap->hash_len;
	data->dhvlen = cpu_to_le16(chap->host_key_len);
	memcpy(data->rval, chap->response, chap->hash_len);
	if (ctrl->ctrl_key) {
		get_random_bytes(chap->c2, chap->hash_len);
		data->cvalid = 1;
		chap->s2 = nvme_auth_get_seqnum();
		memcpy(data->rval + chap->hash_len, chap->c2,
		       chap->hash_len);
		dev_dbg(ctrl->device, "%s: qid %d ctrl challenge %*ph\n",
			__func__, chap->qid, (int)chap->hash_len, chap->c2);
	} else {
		memset(chap->c2, 0, chap->hash_len);
		chap->s2 = 0;
	}
	data->seqnum = cpu_to_le32(chap->s2);
	if (chap->host_key_len) {
		dev_dbg(ctrl->device, "%s: qid %d host public key %*ph\n",
			__func__, chap->qid,
			chap->host_key_len, chap->host_key);
		memcpy(data->rval + 2 * chap->hash_len, chap->host_key,
		       chap->host_key_len);
	}

	return size;
}

static int nvme_auth_process_dhchap_success1(struct nvme_ctrl *ctrl,
		struct nvme_dhchap_queue_context *chap)
{
	struct nvmf_auth_dhchap_success1_data *data = chap->buf;
	size_t size = sizeof(*data);

	if (chap->ctrl_key)
		size += chap->hash_len;

	if (size > CHAP_BUF_SIZE) {
		chap->status = NVME_AUTH_DHCHAP_FAILURE_INCORRECT_PAYLOAD;
		return NVME_SC_INVALID_FIELD;
	}

	if (data->hl != chap->hash_len) {
		dev_warn(ctrl->device,
			 "qid %d: invalid hash length %u\n",
			 chap->qid, data->hl);
		chap->status = NVME_AUTH_DHCHAP_FAILURE_HASH_UNUSABLE;
		return NVME_SC_INVALID_FIELD;
	}

	/* Just print out information for the admin queue */
	if (chap->qid == 0)
		dev_info(ctrl->device,
			 "qid 0: authenticated with hash %s dhgroup %s\n",
			 nvme_auth_hmac_name(chap->hash_id),
			 nvme_auth_dhgroup_name(chap->dhgroup_id));

	if (!data->rvalid)
		return 0;

	/* Validate controller response */
	if (memcmp(chap->response, data->rval, data->hl)) {
		dev_dbg(ctrl->device, "%s: qid %d ctrl response %*ph\n",
			__func__, chap->qid, (int)chap->hash_len, data->rval);
		dev_dbg(ctrl->device, "%s: qid %d host response %*ph\n",
			__func__, chap->qid, (int)chap->hash_len,
			chap->response);
		dev_warn(ctrl->device,
			 "qid %d: controller authentication failed\n",
			 chap->qid);
		chap->status = NVME_AUTH_DHCHAP_FAILURE_FAILED;
		return NVME_SC_AUTH_REQUIRED;
	}

	/* Just print out information for the admin queue */
	if (chap->qid == 0)
		dev_info(ctrl->device,
			 "qid 0: controller authenticated\n");
	return 0;
}

static int nvme_auth_set_dhchap_success2_data(struct nvme_ctrl *ctrl,
		struct nvme_dhchap_queue_context *chap)
{
	struct nvmf_auth_dhchap_success2_data *data = chap->buf;
	size_t size = sizeof(*data);

	memset(chap->buf, 0, size);
	data->auth_type = NVME_AUTH_DHCHAP_MESSAGES;
	data->auth_id = NVME_AUTH_DHCHAP_MESSAGE_SUCCESS2;
	data->t_id = cpu_to_le16(chap->transaction);

	return size;
}

static int nvme_auth_set_dhchap_failure2_data(struct nvme_ctrl *ctrl,
		struct nvme_dhchap_queue_context *chap)
{
	struct nvmf_auth_dhchap_failure_data *data = chap->buf;
	size_t size = sizeof(*data);

	memset(chap->buf, 0, size);
	data->auth_type = NVME_AUTH_COMMON_MESSAGES;
	data->auth_id = NVME_AUTH_DHCHAP_MESSAGE_FAILURE2;
	data->t_id = cpu_to_le16(chap->transaction);
	data->rescode = NVME_AUTH_DHCHAP_FAILURE_REASON_FAILED;
	data->rescode_exp = chap->status;

	return size;
}

static int nvme_auth_dhchap_setup_host_response(struct nvme_ctrl *ctrl,
		struct nvme_dhchap_queue_context *chap)
{
	SHASH_DESC_ON_STACK(shash, chap->shash_tfm);
	u8 buf[4], *challenge = chap->c1;
	int ret;

	dev_dbg(ctrl->device, "%s: qid %d host response seq %u transaction %d\n",
		__func__, chap->qid, chap->s1, chap->transaction);

	if (!chap->host_response) {
		chap->host_response = nvme_auth_transform_key(ctrl->host_key,
						ctrl->opts->host->nqn);
		if (IS_ERR(chap->host_response)) {
			ret = PTR_ERR(chap->host_response);
			chap->host_response = NULL;
			return ret;
		}
	} else {
		dev_dbg(ctrl->device, "%s: qid %d re-using host response\n",
			__func__, chap->qid);
	}

	ret = crypto_shash_setkey(chap->shash_tfm,
			chap->host_response, ctrl->host_key->len);
	if (ret) {
		dev_warn(ctrl->device, "qid %d: failed to set key, error %d\n",
			 chap->qid, ret);
		goto out;
	}

	if (chap->dh_tfm) {
		challenge = kmalloc(chap->hash_len, GFP_KERNEL);
		if (!challenge) {
			ret = -ENOMEM;
			goto out;
		}
		ret = nvme_auth_augmented_challenge(chap->hash_id,
						    chap->sess_key,
						    chap->sess_key_len,
						    chap->c1, challenge,
						    chap->hash_len);
		if (ret)
			goto out;
	}

	shash->tfm = chap->shash_tfm;
	ret = crypto_shash_init(shash);
	if (ret)
		goto out;
	ret = crypto_shash_update(shash, challenge, chap->hash_len);
	if (ret)
		goto out;
	put_unaligned_le32(chap->s1, buf);
	ret = crypto_shash_update(shash, buf, 4);
	if (ret)
		goto out;
	put_unaligned_le16(chap->transaction, buf);
	ret = crypto_shash_update(shash, buf, 2);
	if (ret)
		goto out;
	memset(buf, 0, sizeof(buf));
	ret = crypto_shash_update(shash, buf, 1);
	if (ret)
		goto out;
	ret = crypto_shash_update(shash, "HostHost", 8);
	if (ret)
		goto out;
	ret = crypto_shash_update(shash, ctrl->opts->host->nqn,
				  strlen(ctrl->opts->host->nqn));
	if (ret)
		goto out;
	ret = crypto_shash_update(shash, buf, 1);
	if (ret)
		goto out;
	ret = crypto_shash_update(shash, ctrl->opts->subsysnqn,
			    strlen(ctrl->opts->subsysnqn));
	if (ret)
		goto out;
	ret = crypto_shash_final(shash, chap->response);
out:
	if (challenge != chap->c1)
		kfree(challenge);
	return ret;
}

static int nvme_auth_dhchap_setup_ctrl_response(struct nvme_ctrl *ctrl,
		struct nvme_dhchap_queue_context *chap)
{
	SHASH_DESC_ON_STACK(shash, chap->shash_tfm);
	u8 *ctrl_response;
	u8 buf[4], *challenge = chap->c2;
	int ret;

	ctrl_response = nvme_auth_transform_key(ctrl->ctrl_key,
				ctrl->opts->subsysnqn);
	if (IS_ERR(ctrl_response)) {
		ret = PTR_ERR(ctrl_response);
		return ret;
	}

	ret = crypto_shash_setkey(chap->shash_tfm,
			ctrl_response, ctrl->ctrl_key->len);
	if (ret) {
		dev_warn(ctrl->device, "qid %d: failed to set key, error %d\n",
			 chap->qid, ret);
		goto out;
	}

	if (chap->dh_tfm) {
		challenge = kmalloc(chap->hash_len, GFP_KERNEL);
		if (!challenge) {
			ret = -ENOMEM;
			goto out;
		}
		ret = nvme_auth_augmented_challenge(chap->hash_id,
						    chap->sess_key,
						    chap->sess_key_len,
						    chap->c2, challenge,
						    chap->hash_len);
		if (ret)
			goto out;
	}
	dev_dbg(ctrl->device, "%s: qid %d ctrl response seq %u transaction %d\n",
		__func__, chap->qid, chap->s2, chap->transaction);
	dev_dbg(ctrl->device, "%s: qid %d challenge %*ph\n",
		__func__, chap->qid, (int)chap->hash_len, challenge);
	dev_dbg(ctrl->device, "%s: qid %d subsysnqn %s\n",
		__func__, chap->qid, ctrl->opts->subsysnqn);
	dev_dbg(ctrl->device, "%s: qid %d hostnqn %s\n",
		__func__, chap->qid, ctrl->opts->host->nqn);
	shash->tfm = chap->shash_tfm;
	ret = crypto_shash_init(shash);
	if (ret)
		goto out;
	ret = crypto_shash_update(shash, challenge, chap->hash_len);
	if (ret)
		goto out;
	put_unaligned_le32(chap->s2, buf);
	ret = crypto_shash_update(shash, buf, 4);
	if (ret)
		goto out;
	put_unaligned_le16(chap->transaction, buf);
	ret = crypto_shash_update(shash, buf, 2);
	if (ret)
		goto out;
	memset(buf, 0, 4);
	ret = crypto_shash_update(shash, buf, 1);
	if (ret)
		goto out;
	ret = crypto_shash_update(shash, "Controller", 10);
	if (ret)
		goto out;
	ret = crypto_shash_update(shash, ctrl->opts->subsysnqn,
				  strlen(ctrl->opts->subsysnqn));
	if (ret)
		goto out;
	ret = crypto_shash_update(shash, buf, 1);
	if (ret)
		goto out;
	ret = crypto_shash_update(shash, ctrl->opts->host->nqn,
				  strlen(ctrl->opts->host->nqn));
	if (ret)
		goto out;
	ret = crypto_shash_final(shash, chap->response);
out:
	if (challenge != chap->c2)
		kfree(challenge);
	kfree(ctrl_response);
	return ret;
}

static int nvme_auth_dhchap_exponential(struct nvme_ctrl *ctrl,
		struct nvme_dhchap_queue_context *chap)
{
	int ret;

	if (chap->host_key && chap->host_key_len) {
		dev_dbg(ctrl->device,
			"qid %d: reusing host key\n", chap->qid);
		goto gen_sesskey;
	}
	ret = nvme_auth_gen_privkey(chap->dh_tfm, chap->dhgroup_id);
	if (ret < 0) {
		chap->status = NVME_AUTH_DHCHAP_FAILURE_INCORRECT_PAYLOAD;
		return ret;
	}

	chap->host_key_len = crypto_kpp_maxsize(chap->dh_tfm);

	chap->host_key = kzalloc(chap->host_key_len, GFP_KERNEL);
	if (!chap->host_key) {
		chap->host_key_len = 0;
		chap->status = NVME_AUTH_DHCHAP_FAILURE_FAILED;
		return -ENOMEM;
	}
	ret = nvme_auth_gen_pubkey(chap->dh_tfm,
				   chap->host_key, chap->host_key_len);
	if (ret) {
		dev_dbg(ctrl->device,
			"failed to generate public key, error %d\n", ret);
		chap->status = NVME_AUTH_DHCHAP_FAILURE_INCORRECT_PAYLOAD;
		return ret;
	}

gen_sesskey:
	chap->sess_key_len = chap->host_key_len;
	chap->sess_key = kmalloc(chap->sess_key_len, GFP_KERNEL);
	if (!chap->sess_key) {
		chap->sess_key_len = 0;
		chap->status = NVME_AUTH_DHCHAP_FAILURE_FAILED;
		return -ENOMEM;
	}

	ret = nvme_auth_gen_shared_secret(chap->dh_tfm,
					  chap->ctrl_key, chap->ctrl_key_len,
					  chap->sess_key, chap->sess_key_len);
	if (ret) {
		dev_dbg(ctrl->device,
			"failed to generate shared secret, error %d\n", ret);
		chap->status = NVME_AUTH_DHCHAP_FAILURE_INCORRECT_PAYLOAD;
		return ret;
	}
	dev_dbg(ctrl->device, "shared secret %*ph\n",
		(int)chap->sess_key_len, chap->sess_key);
	return 0;
}

static void nvme_auth_reset_dhchap(struct nvme_dhchap_queue_context *chap)
{
	kfree_sensitive(chap->host_response);
	chap->host_response = NULL;
	kfree_sensitive(chap->host_key);
	chap->host_key = NULL;
	chap->host_key_len = 0;
	kfree_sensitive(chap->ctrl_key);
	chap->ctrl_key = NULL;
	chap->ctrl_key_len = 0;
	kfree_sensitive(chap->sess_key);
	chap->sess_key = NULL;
	chap->sess_key_len = 0;
	chap->status = 0;
	chap->error = 0;
	chap->s1 = 0;
	chap->s2 = 0;
	chap->transaction = 0;
	memset(chap->c1, 0, sizeof(chap->c1));
	memset(chap->c2, 0, sizeof(chap->c2));
	mempool_free(chap->buf, nvme_chap_buf_pool);
	chap->buf = NULL;
}

static void nvme_auth_free_dhchap(struct nvme_dhchap_queue_context *chap)
{
	nvme_auth_reset_dhchap(chap);
	if (chap->shash_tfm)
		crypto_free_shash(chap->shash_tfm);
	if (chap->dh_tfm)
		crypto_free_kpp(chap->dh_tfm);
}

static void nvme_queue_auth_work(struct work_struct *work)
{
	struct nvme_dhchap_queue_context *chap =
		container_of(work, struct nvme_dhchap_queue_context, auth_work);
	struct nvme_ctrl *ctrl = chap->ctrl;
	size_t tl;
	int ret = 0;

	/*
	 * Allocate a large enough buffer for the entire negotiation:
	 * 4k is enough to ffdhe8192.
	 */
	chap->buf = mempool_alloc(nvme_chap_buf_pool, GFP_KERNEL);
	if (!chap->buf) {
		chap->error = -ENOMEM;
		return;
	}

	chap->transaction = ctrl->transaction++;

	/* DH-HMAC-CHAP Step 1: send negotiate */
	dev_dbg(ctrl->device, "%s: qid %d send negotiate\n",
		__func__, chap->qid);
	ret = nvme_auth_set_dhchap_negotiate_data(ctrl, chap);
	if (ret < 0) {
		chap->error = ret;
		return;
	}
	tl = ret;
	ret = nvme_auth_submit(ctrl, chap->qid, chap->buf, tl, true);
	if (ret) {
		chap->error = ret;
		return;
	}

	/* DH-HMAC-CHAP Step 2: receive challenge */
	dev_dbg(ctrl->device, "%s: qid %d receive challenge\n",
		__func__, chap->qid);

	memset(chap->buf, 0, CHAP_BUF_SIZE);
	ret = nvme_auth_submit(ctrl, chap->qid, chap->buf, CHAP_BUF_SIZE,
			       false);
	if (ret) {
		dev_warn(ctrl->device,
			 "qid %d failed to receive challenge, %s %d\n",
			 chap->qid, ret < 0 ? "error" : "nvme status", ret);
		chap->error = ret;
		return;
	}
	ret = nvme_auth_receive_validate(ctrl, chap->qid, chap->buf, chap->transaction,
					 NVME_AUTH_DHCHAP_MESSAGE_CHALLENGE);
	if (ret) {
		chap->status = ret;
		chap->error = NVME_SC_AUTH_REQUIRED;
		return;
	}

	ret = nvme_auth_process_dhchap_challenge(ctrl, chap);
	if (ret) {
		/* Invalid challenge parameters */
		chap->error = ret;
		goto fail2;
	}

	if (chap->ctrl_key_len) {
		dev_dbg(ctrl->device,
			"%s: qid %d DH exponential\n",
			__func__, chap->qid);
		ret = nvme_auth_dhchap_exponential(ctrl, chap);
		if (ret) {
			chap->error = ret;
			goto fail2;
		}
	}

	dev_dbg(ctrl->device, "%s: qid %d host response\n",
		__func__, chap->qid);
	mutex_lock(&ctrl->dhchap_auth_mutex);
	ret = nvme_auth_dhchap_setup_host_response(ctrl, chap);
	if (ret) {
		mutex_unlock(&ctrl->dhchap_auth_mutex);
		chap->error = ret;
		goto fail2;
	}
	mutex_unlock(&ctrl->dhchap_auth_mutex);

	/* DH-HMAC-CHAP Step 3: send reply */
	dev_dbg(ctrl->device, "%s: qid %d send reply\n",
		__func__, chap->qid);
	ret = nvme_auth_set_dhchap_reply_data(ctrl, chap);
	if (ret < 0) {
		chap->error = ret;
		goto fail2;
	}

	tl = ret;
	ret = nvme_auth_submit(ctrl, chap->qid, chap->buf, tl, true);
	if (ret) {
		chap->error = ret;
		goto fail2;
	}

	/* DH-HMAC-CHAP Step 4: receive success1 */
	dev_dbg(ctrl->device, "%s: qid %d receive success1\n",
		__func__, chap->qid);

	memset(chap->buf, 0, CHAP_BUF_SIZE);
	ret = nvme_auth_submit(ctrl, chap->qid, chap->buf, CHAP_BUF_SIZE,
			       false);
	if (ret) {
		dev_warn(ctrl->device,
			 "qid %d failed to receive success1, %s %d\n",
			 chap->qid, ret < 0 ? "error" : "nvme status", ret);
		chap->error = ret;
		return;
	}
	ret = nvme_auth_receive_validate(ctrl, chap->qid,
					 chap->buf, chap->transaction,
					 NVME_AUTH_DHCHAP_MESSAGE_SUCCESS1);
	if (ret) {
		chap->status = ret;
		chap->error = NVME_SC_AUTH_REQUIRED;
		return;
	}

	mutex_lock(&ctrl->dhchap_auth_mutex);
	if (ctrl->ctrl_key) {
		dev_dbg(ctrl->device,
			"%s: qid %d controller response\n",
			__func__, chap->qid);
		ret = nvme_auth_dhchap_setup_ctrl_response(ctrl, chap);
		if (ret) {
			mutex_unlock(&ctrl->dhchap_auth_mutex);
			chap->error = ret;
			goto fail2;
		}
	}
	mutex_unlock(&ctrl->dhchap_auth_mutex);

	ret = nvme_auth_process_dhchap_success1(ctrl, chap);
	if (ret) {
		/* Controller authentication failed */
		chap->error = NVME_SC_AUTH_REQUIRED;
		goto fail2;
	}

	if (chap->ctrl_key) {
		/* DH-HMAC-CHAP Step 5: send success2 */
		dev_dbg(ctrl->device, "%s: qid %d send success2\n",
			__func__, chap->qid);
		tl = nvme_auth_set_dhchap_success2_data(ctrl, chap);
		ret = nvme_auth_submit(ctrl, chap->qid, chap->buf, tl, true);
		if (ret)
			chap->error = ret;
	}
	if (!ret) {
		chap->error = 0;
		return;
	}

fail2:
	dev_dbg(ctrl->device, "%s: qid %d send failure2, status %x\n",
		__func__, chap->qid, chap->status);
	tl = nvme_auth_set_dhchap_failure2_data(ctrl, chap);
	ret = nvme_auth_submit(ctrl, chap->qid, chap->buf, tl, true);
	/*
	 * only update error if send failure2 failed and no other
	 * error had been set during authentication.
	 */
	if (ret && !chap->error)
		chap->error = ret;
}

int nvme_auth_negotiate(struct nvme_ctrl *ctrl, int qid)
{
	struct nvme_dhchap_queue_context *chap;

	if (!ctrl->host_key) {
		dev_warn(ctrl->device, "qid %d: no key\n", qid);
		return -ENOKEY;
	}

	if (ctrl->opts->dhchap_ctrl_secret && !ctrl->ctrl_key) {
		dev_warn(ctrl->device, "qid %d: invalid ctrl key\n", qid);
		return -ENOKEY;
	}

	chap = &ctrl->dhchap_ctxs[qid];
	cancel_work_sync(&chap->auth_work);
	queue_work(nvme_wq, &chap->auth_work);
	return 0;
}
EXPORT_SYMBOL_GPL(nvme_auth_negotiate);

int nvme_auth_wait(struct nvme_ctrl *ctrl, int qid)
{
	struct nvme_dhchap_queue_context *chap;
	int ret;

	chap = &ctrl->dhchap_ctxs[qid];
	flush_work(&chap->auth_work);
	ret = chap->error;
	/* clear sensitive info */
	nvme_auth_reset_dhchap(chap);
	return ret;
}
EXPORT_SYMBOL_GPL(nvme_auth_wait);

static void nvme_ctrl_auth_work(struct work_struct *work)
{
	struct nvme_ctrl *ctrl =
		container_of(work, struct nvme_ctrl, dhchap_auth_work);
	int ret, q;

	/*
	 * If the ctrl is no connected, bail as reconnect will handle
	 * authentication.
	 */
	if (ctrl->state != NVME_CTRL_LIVE)
		return;

	/* Authenticate admin queue first */
	ret = nvme_auth_negotiate(ctrl, 0);
	if (ret) {
		dev_warn(ctrl->device,
			 "qid 0: error %d setting up authentication\n", ret);
		return;
	}
	ret = nvme_auth_wait(ctrl, 0);
	if (ret) {
		dev_warn(ctrl->device,
			 "qid 0: authentication failed\n");
		return;
	}

	for (q = 1; q < ctrl->queue_count; q++) {
		ret = nvme_auth_negotiate(ctrl, q);
		if (ret) {
			dev_warn(ctrl->device,
				 "qid %d: error %d setting up authentication\n",
				 q, ret);
			break;
		}
	}

	/*
	 * Failure is a soft-state; credentials remain valid until
	 * the controller terminates the connection.
	 */
	for (q = 1; q < ctrl->queue_count; q++) {
		ret = nvme_auth_wait(ctrl, q);
		if (ret)
			dev_warn(ctrl->device,
				 "qid %d: authentication failed\n", q);
	}
}

int nvme_auth_init_ctrl(struct nvme_ctrl *ctrl)
{
	struct nvme_dhchap_queue_context *chap;
	int i, ret;

	mutex_init(&ctrl->dhchap_auth_mutex);
	INIT_WORK(&ctrl->dhchap_auth_work, nvme_ctrl_auth_work);
	if (!ctrl->opts)
		return 0;
	ret = nvme_auth_generate_key(ctrl->opts->dhchap_secret,
			&ctrl->host_key);
	if (ret)
		return ret;
	ret = nvme_auth_generate_key(ctrl->opts->dhchap_ctrl_secret,
			&ctrl->ctrl_key);
	if (ret)
		goto err_free_dhchap_secret;

	if (!ctrl->opts->dhchap_secret && !ctrl->opts->dhchap_ctrl_secret)
<<<<<<< HEAD
		return ret;
=======
		return 0;
>>>>>>> 310bc395

	ctrl->dhchap_ctxs = kvcalloc(ctrl_max_dhchaps(ctrl),
				sizeof(*chap), GFP_KERNEL);
	if (!ctrl->dhchap_ctxs) {
		ret = -ENOMEM;
		goto err_free_dhchap_ctrl_secret;
	}

	for (i = 0; i < ctrl_max_dhchaps(ctrl); i++) {
		chap = &ctrl->dhchap_ctxs[i];
		chap->qid = i;
		chap->ctrl = ctrl;
		INIT_WORK(&chap->auth_work, nvme_queue_auth_work);
	}

	return 0;
err_free_dhchap_ctrl_secret:
	nvme_auth_free_key(ctrl->ctrl_key);
	ctrl->ctrl_key = NULL;
err_free_dhchap_secret:
	nvme_auth_free_key(ctrl->host_key);
	ctrl->host_key = NULL;
	return ret;
}
EXPORT_SYMBOL_GPL(nvme_auth_init_ctrl);

void nvme_auth_stop(struct nvme_ctrl *ctrl)
{
	cancel_work_sync(&ctrl->dhchap_auth_work);
}
EXPORT_SYMBOL_GPL(nvme_auth_stop);

void nvme_auth_free(struct nvme_ctrl *ctrl)
{
	int i;

	if (ctrl->dhchap_ctxs) {
		for (i = 0; i < ctrl_max_dhchaps(ctrl); i++)
			nvme_auth_free_dhchap(&ctrl->dhchap_ctxs[i]);
		kfree(ctrl->dhchap_ctxs);
	}
	if (ctrl->host_key) {
		nvme_auth_free_key(ctrl->host_key);
		ctrl->host_key = NULL;
	}
	if (ctrl->ctrl_key) {
		nvme_auth_free_key(ctrl->ctrl_key);
		ctrl->ctrl_key = NULL;
	}
}
EXPORT_SYMBOL_GPL(nvme_auth_free);

int __init nvme_init_auth(void)
{
	nvme_chap_buf_cache = kmem_cache_create("nvme-chap-buf-cache",
				CHAP_BUF_SIZE, 0, SLAB_HWCACHE_ALIGN, NULL);
	if (!nvme_chap_buf_cache)
		return -ENOMEM;

	nvme_chap_buf_pool = mempool_create(16, mempool_alloc_slab,
			mempool_free_slab, nvme_chap_buf_cache);
	if (!nvme_chap_buf_pool)
		goto err_destroy_chap_buf_cache;

	return 0;
err_destroy_chap_buf_cache:
	kmem_cache_destroy(nvme_chap_buf_cache);
	return -ENOMEM;
}

void __exit nvme_exit_auth(void)
{
	mempool_destroy(nvme_chap_buf_pool);
	kmem_cache_destroy(nvme_chap_buf_cache);
}<|MERGE_RESOLUTION|>--- conflicted
+++ resolved
@@ -953,11 +953,7 @@
 		goto err_free_dhchap_secret;
 
 	if (!ctrl->opts->dhchap_secret && !ctrl->opts->dhchap_ctrl_secret)
-<<<<<<< HEAD
-		return ret;
-=======
 		return 0;
->>>>>>> 310bc395
 
 	ctrl->dhchap_ctxs = kvcalloc(ctrl_max_dhchaps(ctrl),
 				sizeof(*chap), GFP_KERNEL);
