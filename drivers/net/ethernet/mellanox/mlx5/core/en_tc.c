/*
 * Copyright (c) 2016, Mellanox Technologies. All rights reserved.
 *
 * This software is available to you under a choice of one of two
 * licenses.  You may choose to be licensed under the terms of the GNU
 * General Public License (GPL) Version 2, available from the file
 * COPYING in the main directory of this source tree, or the
 * OpenIB.org BSD license below:
 *
 *     Redistribution and use in source and binary forms, with or
 *     without modification, are permitted provided that the following
 *     conditions are met:
 *
 *      - Redistributions of source code must retain the above
 *        copyright notice, this list of conditions and the following
 *        disclaimer.
 *
 *      - Redistributions in binary form must reproduce the above
 *        copyright notice, this list of conditions and the following
 *        disclaimer in the documentation and/or other materials
 *        provided with the distribution.
 *
 * THE SOFTWARE IS PROVIDED "AS IS", WITHOUT WARRANTY OF ANY KIND,
 * EXPRESS OR IMPLIED, INCLUDING BUT NOT LIMITED TO THE WARRANTIES OF
 * MERCHANTABILITY, FITNESS FOR A PARTICULAR PURPOSE AND
 * NONINFRINGEMENT. IN NO EVENT SHALL THE AUTHORS OR COPYRIGHT HOLDERS
 * BE LIABLE FOR ANY CLAIM, DAMAGES OR OTHER LIABILITY, WHETHER IN AN
 * ACTION OF CONTRACT, TORT OR OTHERWISE, ARISING FROM, OUT OF OR IN
 * CONNECTION WITH THE SOFTWARE OR THE USE OR OTHER DEALINGS IN THE
 * SOFTWARE.
 */

#include <net/flow_dissector.h>
#include <net/sch_generic.h>
#include <net/pkt_cls.h>
#include <net/tc_act/tc_gact.h>
#include <net/tc_act/tc_skbedit.h>
#include <linux/mlx5/fs.h>
#include <linux/mlx5/device.h>
#include <linux/rhashtable.h>
#include <net/tc_act/tc_mirred.h>
#include <net/tc_act/tc_vlan.h>
#include <net/tc_act/tc_tunnel_key.h>
#include <net/tc_act/tc_pedit.h>
#include <net/tc_act/tc_csum.h>
#include <net/arp.h>
#include <net/ipv6_stubs.h>
#include "en.h"
#include "en_rep.h"
#include "en_tc.h"
#include "eswitch.h"
#include "fs_core.h"
#include "en/port.h"
#include "en/tc_tun.h"
#include "lib/devcom.h"

struct mlx5_nic_flow_attr {
	u32 action;
	u32 flow_tag;
	u32 mod_hdr_id;
	u32 hairpin_tirn;
	u8 match_level;
	struct mlx5_flow_table	*hairpin_ft;
	struct mlx5_fc		*counter;
};

#define MLX5E_TC_FLOW_BASE (MLX5E_TC_LAST_EXPORTED_BIT + 1)

enum {
	MLX5E_TC_FLOW_INGRESS	= MLX5E_TC_INGRESS,
	MLX5E_TC_FLOW_EGRESS	= MLX5E_TC_EGRESS,
	MLX5E_TC_FLOW_ESWITCH	= MLX5E_TC_ESW_OFFLOAD,
	MLX5E_TC_FLOW_NIC	= MLX5E_TC_NIC_OFFLOAD,
	MLX5E_TC_FLOW_OFFLOADED	= BIT(MLX5E_TC_FLOW_BASE),
	MLX5E_TC_FLOW_HAIRPIN	= BIT(MLX5E_TC_FLOW_BASE + 1),
	MLX5E_TC_FLOW_HAIRPIN_RSS = BIT(MLX5E_TC_FLOW_BASE + 2),
	MLX5E_TC_FLOW_SLOW	  = BIT(MLX5E_TC_FLOW_BASE + 3),
	MLX5E_TC_FLOW_DUP         = BIT(MLX5E_TC_FLOW_BASE + 4),
	MLX5E_TC_FLOW_NOT_READY   = BIT(MLX5E_TC_FLOW_BASE + 5),
};

#define MLX5E_TC_MAX_SPLITS 1

/* Helper struct for accessing a struct containing list_head array.
 * Containing struct
 *   |- Helper array
 *      [0] Helper item 0
 *          |- list_head item 0
 *          |- index (0)
 *      [1] Helper item 1
 *          |- list_head item 1
 *          |- index (1)
 * To access the containing struct from one of the list_head items:
 * 1. Get the helper item from the list_head item using
 *    helper item =
 *        container_of(list_head item, helper struct type, list_head field)
 * 2. Get the contining struct from the helper item and its index in the array:
 *    containing struct =
 *        container_of(helper item, containing struct type, helper field[index])
 */
struct encap_flow_item {
	struct list_head list;
	int index;
};

struct mlx5e_tc_flow {
	struct rhash_head	node;
	struct mlx5e_priv	*priv;
	u64			cookie;
	u16			flags;
	struct mlx5_flow_handle *rule[MLX5E_TC_MAX_SPLITS + 1];
	/* Flow can be associated with multiple encap IDs.
	 * The number of encaps is bounded by the number of supported
	 * destinations.
	 */
	struct encap_flow_item encaps[MLX5_MAX_FLOW_FWD_VPORTS];
	struct mlx5e_tc_flow    *peer_flow;
	struct list_head	mod_hdr; /* flows sharing the same mod hdr ID */
	struct list_head	hairpin; /* flows sharing the same hairpin */
	struct list_head	peer;    /* flows with peer flow */
	struct list_head	unready; /* flows not ready to be offloaded (e.g due to missing route) */
	union {
		struct mlx5_esw_flow_attr esw_attr[0];
		struct mlx5_nic_flow_attr nic_attr[0];
	};
};

struct mlx5e_tc_flow_parse_attr {
	struct ip_tunnel_info tun_info[MLX5_MAX_FLOW_FWD_VPORTS];
	struct net_device *filter_dev;
	struct mlx5_flow_spec spec;
	int num_mod_hdr_actions;
	int max_mod_hdr_actions;
	void *mod_hdr_actions;
	int mirred_ifindex[MLX5_MAX_FLOW_FWD_VPORTS];
};

#define MLX5E_TC_TABLE_NUM_GROUPS 4
#define MLX5E_TC_TABLE_MAX_GROUP_SIZE BIT(16)

struct mlx5e_hairpin {
	struct mlx5_hairpin *pair;

	struct mlx5_core_dev *func_mdev;
	struct mlx5e_priv *func_priv;
	u32 tdn;
	u32 tirn;

	int num_channels;
	struct mlx5e_rqt indir_rqt;
	u32 indir_tirn[MLX5E_NUM_INDIR_TIRS];
	struct mlx5e_ttc_table ttc;
};

struct mlx5e_hairpin_entry {
	/* a node of a hash table which keeps all the  hairpin entries */
	struct hlist_node hairpin_hlist;

	/* flows sharing the same hairpin */
	struct list_head flows;

	u16 peer_vhca_id;
	u8 prio;
	struct mlx5e_hairpin *hp;
};

struct mod_hdr_key {
	int num_actions;
	void *actions;
};

struct mlx5e_mod_hdr_entry {
	/* a node of a hash table which keeps all the mod_hdr entries */
	struct hlist_node mod_hdr_hlist;

	/* flows sharing the same mod_hdr entry */
	struct list_head flows;

	struct mod_hdr_key key;

	u32 mod_hdr_id;
};

#define MLX5_MH_ACT_SZ MLX5_UN_SZ_BYTES(set_action_in_add_action_in_auto)

static inline u32 hash_mod_hdr_info(struct mod_hdr_key *key)
{
	return jhash(key->actions,
		     key->num_actions * MLX5_MH_ACT_SZ, 0);
}

static inline int cmp_mod_hdr_info(struct mod_hdr_key *a,
				   struct mod_hdr_key *b)
{
	if (a->num_actions != b->num_actions)
		return 1;

	return memcmp(a->actions, b->actions, a->num_actions * MLX5_MH_ACT_SZ);
}

static int mlx5e_attach_mod_hdr(struct mlx5e_priv *priv,
				struct mlx5e_tc_flow *flow,
				struct mlx5e_tc_flow_parse_attr *parse_attr)
{
	struct mlx5_eswitch *esw = priv->mdev->priv.eswitch;
	int num_actions, actions_size, namespace, err;
	struct mlx5e_mod_hdr_entry *mh;
	struct mod_hdr_key key;
	bool found = false;
	u32 hash_key;

	num_actions  = parse_attr->num_mod_hdr_actions;
	actions_size = MLX5_MH_ACT_SZ * num_actions;

	key.actions = parse_attr->mod_hdr_actions;
	key.num_actions = num_actions;

	hash_key = hash_mod_hdr_info(&key);

	if (flow->flags & MLX5E_TC_FLOW_ESWITCH) {
		namespace = MLX5_FLOW_NAMESPACE_FDB;
		hash_for_each_possible(esw->offloads.mod_hdr_tbl, mh,
				       mod_hdr_hlist, hash_key) {
			if (!cmp_mod_hdr_info(&mh->key, &key)) {
				found = true;
				break;
			}
		}
	} else {
		namespace = MLX5_FLOW_NAMESPACE_KERNEL;
		hash_for_each_possible(priv->fs.tc.mod_hdr_tbl, mh,
				       mod_hdr_hlist, hash_key) {
			if (!cmp_mod_hdr_info(&mh->key, &key)) {
				found = true;
				break;
			}
		}
	}

	if (found)
		goto attach_flow;

	mh = kzalloc(sizeof(*mh) + actions_size, GFP_KERNEL);
	if (!mh)
		return -ENOMEM;

	mh->key.actions = (void *)mh + sizeof(*mh);
	memcpy(mh->key.actions, key.actions, actions_size);
	mh->key.num_actions = num_actions;
	INIT_LIST_HEAD(&mh->flows);

	err = mlx5_modify_header_alloc(priv->mdev, namespace,
				       mh->key.num_actions,
				       mh->key.actions,
				       &mh->mod_hdr_id);
	if (err)
		goto out_err;

	if (flow->flags & MLX5E_TC_FLOW_ESWITCH)
		hash_add(esw->offloads.mod_hdr_tbl, &mh->mod_hdr_hlist, hash_key);
	else
		hash_add(priv->fs.tc.mod_hdr_tbl, &mh->mod_hdr_hlist, hash_key);

attach_flow:
	list_add(&flow->mod_hdr, &mh->flows);
	if (flow->flags & MLX5E_TC_FLOW_ESWITCH)
		flow->esw_attr->mod_hdr_id = mh->mod_hdr_id;
	else
		flow->nic_attr->mod_hdr_id = mh->mod_hdr_id;

	return 0;

out_err:
	kfree(mh);
	return err;
}

static void mlx5e_detach_mod_hdr(struct mlx5e_priv *priv,
				 struct mlx5e_tc_flow *flow)
{
	struct list_head *next = flow->mod_hdr.next;

	list_del(&flow->mod_hdr);

	if (list_empty(next)) {
		struct mlx5e_mod_hdr_entry *mh;

		mh = list_entry(next, struct mlx5e_mod_hdr_entry, flows);

		mlx5_modify_header_dealloc(priv->mdev, mh->mod_hdr_id);
		hash_del(&mh->mod_hdr_hlist);
		kfree(mh);
	}
}

static
struct mlx5_core_dev *mlx5e_hairpin_get_mdev(struct net *net, int ifindex)
{
	struct net_device *netdev;
	struct mlx5e_priv *priv;

	netdev = __dev_get_by_index(net, ifindex);
	priv = netdev_priv(netdev);
	return priv->mdev;
}

static int mlx5e_hairpin_create_transport(struct mlx5e_hairpin *hp)
{
	u32 in[MLX5_ST_SZ_DW(create_tir_in)] = {0};
	void *tirc;
	int err;

	err = mlx5_core_alloc_transport_domain(hp->func_mdev, &hp->tdn);
	if (err)
		goto alloc_tdn_err;

	tirc = MLX5_ADDR_OF(create_tir_in, in, ctx);

	MLX5_SET(tirc, tirc, disp_type, MLX5_TIRC_DISP_TYPE_DIRECT);
	MLX5_SET(tirc, tirc, inline_rqn, hp->pair->rqn[0]);
	MLX5_SET(tirc, tirc, transport_domain, hp->tdn);

	err = mlx5_core_create_tir(hp->func_mdev, in, MLX5_ST_SZ_BYTES(create_tir_in), &hp->tirn);
	if (err)
		goto create_tir_err;

	return 0;

create_tir_err:
	mlx5_core_dealloc_transport_domain(hp->func_mdev, hp->tdn);
alloc_tdn_err:
	return err;
}

static void mlx5e_hairpin_destroy_transport(struct mlx5e_hairpin *hp)
{
	mlx5_core_destroy_tir(hp->func_mdev, hp->tirn);
	mlx5_core_dealloc_transport_domain(hp->func_mdev, hp->tdn);
}

static void mlx5e_hairpin_fill_rqt_rqns(struct mlx5e_hairpin *hp, void *rqtc)
{
	u32 indirection_rqt[MLX5E_INDIR_RQT_SIZE], rqn;
	struct mlx5e_priv *priv = hp->func_priv;
	int i, ix, sz = MLX5E_INDIR_RQT_SIZE;

	mlx5e_build_default_indir_rqt(indirection_rqt, sz,
				      hp->num_channels);

	for (i = 0; i < sz; i++) {
		ix = i;
		if (priv->rss_params.hfunc == ETH_RSS_HASH_XOR)
			ix = mlx5e_bits_invert(i, ilog2(sz));
		ix = indirection_rqt[ix];
		rqn = hp->pair->rqn[ix];
		MLX5_SET(rqtc, rqtc, rq_num[i], rqn);
	}
}

static int mlx5e_hairpin_create_indirect_rqt(struct mlx5e_hairpin *hp)
{
	int inlen, err, sz = MLX5E_INDIR_RQT_SIZE;
	struct mlx5e_priv *priv = hp->func_priv;
	struct mlx5_core_dev *mdev = priv->mdev;
	void *rqtc;
	u32 *in;

	inlen = MLX5_ST_SZ_BYTES(create_rqt_in) + sizeof(u32) * sz;
	in = kvzalloc(inlen, GFP_KERNEL);
	if (!in)
		return -ENOMEM;

	rqtc = MLX5_ADDR_OF(create_rqt_in, in, rqt_context);

	MLX5_SET(rqtc, rqtc, rqt_actual_size, sz);
	MLX5_SET(rqtc, rqtc, rqt_max_size, sz);

	mlx5e_hairpin_fill_rqt_rqns(hp, rqtc);

	err = mlx5_core_create_rqt(mdev, in, inlen, &hp->indir_rqt.rqtn);
	if (!err)
		hp->indir_rqt.enabled = true;

	kvfree(in);
	return err;
}

static int mlx5e_hairpin_create_indirect_tirs(struct mlx5e_hairpin *hp)
{
	struct mlx5e_priv *priv = hp->func_priv;
	u32 in[MLX5_ST_SZ_DW(create_tir_in)];
	int tt, i, err;
	void *tirc;

	for (tt = 0; tt < MLX5E_NUM_INDIR_TIRS; tt++) {
		struct mlx5e_tirc_config ttconfig = mlx5e_tirc_get_default_config(tt);

		memset(in, 0, MLX5_ST_SZ_BYTES(create_tir_in));
		tirc = MLX5_ADDR_OF(create_tir_in, in, ctx);

		MLX5_SET(tirc, tirc, transport_domain, hp->tdn);
		MLX5_SET(tirc, tirc, disp_type, MLX5_TIRC_DISP_TYPE_INDIRECT);
		MLX5_SET(tirc, tirc, indirect_table, hp->indir_rqt.rqtn);
		mlx5e_build_indir_tir_ctx_hash(&priv->rss_params, &ttconfig, tirc, false);

		err = mlx5_core_create_tir(hp->func_mdev, in,
					   MLX5_ST_SZ_BYTES(create_tir_in), &hp->indir_tirn[tt]);
		if (err) {
			mlx5_core_warn(hp->func_mdev, "create indirect tirs failed, %d\n", err);
			goto err_destroy_tirs;
		}
	}
	return 0;

err_destroy_tirs:
	for (i = 0; i < tt; i++)
		mlx5_core_destroy_tir(hp->func_mdev, hp->indir_tirn[i]);
	return err;
}

static void mlx5e_hairpin_destroy_indirect_tirs(struct mlx5e_hairpin *hp)
{
	int tt;

	for (tt = 0; tt < MLX5E_NUM_INDIR_TIRS; tt++)
		mlx5_core_destroy_tir(hp->func_mdev, hp->indir_tirn[tt]);
}

static void mlx5e_hairpin_set_ttc_params(struct mlx5e_hairpin *hp,
					 struct ttc_params *ttc_params)
{
	struct mlx5_flow_table_attr *ft_attr = &ttc_params->ft_attr;
	int tt;

	memset(ttc_params, 0, sizeof(*ttc_params));

	ttc_params->any_tt_tirn = hp->tirn;

	for (tt = 0; tt < MLX5E_NUM_INDIR_TIRS; tt++)
		ttc_params->indir_tirn[tt] = hp->indir_tirn[tt];

	ft_attr->max_fte = MLX5E_NUM_TT;
	ft_attr->level = MLX5E_TC_TTC_FT_LEVEL;
	ft_attr->prio = MLX5E_TC_PRIO;
}

static int mlx5e_hairpin_rss_init(struct mlx5e_hairpin *hp)
{
	struct mlx5e_priv *priv = hp->func_priv;
	struct ttc_params ttc_params;
	int err;

	err = mlx5e_hairpin_create_indirect_rqt(hp);
	if (err)
		return err;

	err = mlx5e_hairpin_create_indirect_tirs(hp);
	if (err)
		goto err_create_indirect_tirs;

	mlx5e_hairpin_set_ttc_params(hp, &ttc_params);
	err = mlx5e_create_ttc_table(priv, &ttc_params, &hp->ttc);
	if (err)
		goto err_create_ttc_table;

	netdev_dbg(priv->netdev, "add hairpin: using %d channels rss ttc table id %x\n",
		   hp->num_channels, hp->ttc.ft.t->id);

	return 0;

err_create_ttc_table:
	mlx5e_hairpin_destroy_indirect_tirs(hp);
err_create_indirect_tirs:
	mlx5e_destroy_rqt(priv, &hp->indir_rqt);

	return err;
}

static void mlx5e_hairpin_rss_cleanup(struct mlx5e_hairpin *hp)
{
	struct mlx5e_priv *priv = hp->func_priv;

	mlx5e_destroy_ttc_table(priv, &hp->ttc);
	mlx5e_hairpin_destroy_indirect_tirs(hp);
	mlx5e_destroy_rqt(priv, &hp->indir_rqt);
}

static struct mlx5e_hairpin *
mlx5e_hairpin_create(struct mlx5e_priv *priv, struct mlx5_hairpin_params *params,
		     int peer_ifindex)
{
	struct mlx5_core_dev *func_mdev, *peer_mdev;
	struct mlx5e_hairpin *hp;
	struct mlx5_hairpin *pair;
	int err;

	hp = kzalloc(sizeof(*hp), GFP_KERNEL);
	if (!hp)
		return ERR_PTR(-ENOMEM);

	func_mdev = priv->mdev;
	peer_mdev = mlx5e_hairpin_get_mdev(dev_net(priv->netdev), peer_ifindex);

	pair = mlx5_core_hairpin_create(func_mdev, peer_mdev, params);
	if (IS_ERR(pair)) {
		err = PTR_ERR(pair);
		goto create_pair_err;
	}
	hp->pair = pair;
	hp->func_mdev = func_mdev;
	hp->func_priv = priv;
	hp->num_channels = params->num_channels;

	err = mlx5e_hairpin_create_transport(hp);
	if (err)
		goto create_transport_err;

	if (hp->num_channels > 1) {
		err = mlx5e_hairpin_rss_init(hp);
		if (err)
			goto rss_init_err;
	}

	return hp;

rss_init_err:
	mlx5e_hairpin_destroy_transport(hp);
create_transport_err:
	mlx5_core_hairpin_destroy(hp->pair);
create_pair_err:
	kfree(hp);
	return ERR_PTR(err);
}

static void mlx5e_hairpin_destroy(struct mlx5e_hairpin *hp)
{
	if (hp->num_channels > 1)
		mlx5e_hairpin_rss_cleanup(hp);
	mlx5e_hairpin_destroy_transport(hp);
	mlx5_core_hairpin_destroy(hp->pair);
	kvfree(hp);
}

static inline u32 hash_hairpin_info(u16 peer_vhca_id, u8 prio)
{
	return (peer_vhca_id << 16 | prio);
}

static struct mlx5e_hairpin_entry *mlx5e_hairpin_get(struct mlx5e_priv *priv,
						     u16 peer_vhca_id, u8 prio)
{
	struct mlx5e_hairpin_entry *hpe;
	u32 hash_key = hash_hairpin_info(peer_vhca_id, prio);

	hash_for_each_possible(priv->fs.tc.hairpin_tbl, hpe,
			       hairpin_hlist, hash_key) {
		if (hpe->peer_vhca_id == peer_vhca_id && hpe->prio == prio)
			return hpe;
	}

	return NULL;
}

#define UNKNOWN_MATCH_PRIO 8

static int mlx5e_hairpin_get_prio(struct mlx5e_priv *priv,
				  struct mlx5_flow_spec *spec, u8 *match_prio,
				  struct netlink_ext_ack *extack)
{
	void *headers_c, *headers_v;
	u8 prio_val, prio_mask = 0;
	bool vlan_present;

#ifdef CONFIG_MLX5_CORE_EN_DCB
	if (priv->dcbx_dp.trust_state != MLX5_QPTS_TRUST_PCP) {
		NL_SET_ERR_MSG_MOD(extack,
				   "only PCP trust state supported for hairpin");
		return -EOPNOTSUPP;
	}
#endif
	headers_c = MLX5_ADDR_OF(fte_match_param, spec->match_criteria, outer_headers);
	headers_v = MLX5_ADDR_OF(fte_match_param, spec->match_value, outer_headers);

	vlan_present = MLX5_GET(fte_match_set_lyr_2_4, headers_v, cvlan_tag);
	if (vlan_present) {
		prio_mask = MLX5_GET(fte_match_set_lyr_2_4, headers_c, first_prio);
		prio_val = MLX5_GET(fte_match_set_lyr_2_4, headers_v, first_prio);
	}

	if (!vlan_present || !prio_mask) {
		prio_val = UNKNOWN_MATCH_PRIO;
	} else if (prio_mask != 0x7) {
		NL_SET_ERR_MSG_MOD(extack,
				   "masked priority match not supported for hairpin");
		return -EOPNOTSUPP;
	}

	*match_prio = prio_val;
	return 0;
}

static int mlx5e_hairpin_flow_add(struct mlx5e_priv *priv,
				  struct mlx5e_tc_flow *flow,
				  struct mlx5e_tc_flow_parse_attr *parse_attr,
				  struct netlink_ext_ack *extack)
{
	int peer_ifindex = parse_attr->mirred_ifindex[0];
	struct mlx5_hairpin_params params;
	struct mlx5_core_dev *peer_mdev;
	struct mlx5e_hairpin_entry *hpe;
	struct mlx5e_hairpin *hp;
	u64 link_speed64;
	u32 link_speed;
	u8 match_prio;
	u16 peer_id;
	int err;

	peer_mdev = mlx5e_hairpin_get_mdev(dev_net(priv->netdev), peer_ifindex);
	if (!MLX5_CAP_GEN(priv->mdev, hairpin) || !MLX5_CAP_GEN(peer_mdev, hairpin)) {
		NL_SET_ERR_MSG_MOD(extack, "hairpin is not supported");
		return -EOPNOTSUPP;
	}

	peer_id = MLX5_CAP_GEN(peer_mdev, vhca_id);
	err = mlx5e_hairpin_get_prio(priv, &parse_attr->spec, &match_prio,
				     extack);
	if (err)
		return err;
	hpe = mlx5e_hairpin_get(priv, peer_id, match_prio);
	if (hpe)
		goto attach_flow;

	hpe = kzalloc(sizeof(*hpe), GFP_KERNEL);
	if (!hpe)
		return -ENOMEM;

	INIT_LIST_HEAD(&hpe->flows);
	hpe->peer_vhca_id = peer_id;
	hpe->prio = match_prio;

	params.log_data_size = 15;
	params.log_data_size = min_t(u8, params.log_data_size,
				     MLX5_CAP_GEN(priv->mdev, log_max_hairpin_wq_data_sz));
	params.log_data_size = max_t(u8, params.log_data_size,
				     MLX5_CAP_GEN(priv->mdev, log_min_hairpin_wq_data_sz));

	params.log_num_packets = params.log_data_size -
				 MLX5_MPWRQ_MIN_LOG_STRIDE_SZ(priv->mdev);
	params.log_num_packets = min_t(u8, params.log_num_packets,
				       MLX5_CAP_GEN(priv->mdev, log_max_hairpin_num_packets));

	params.q_counter = priv->q_counter;
	/* set hairpin pair per each 50Gbs share of the link */
	mlx5e_port_max_linkspeed(priv->mdev, &link_speed);
	link_speed = max_t(u32, link_speed, 50000);
	link_speed64 = link_speed;
	do_div(link_speed64, 50000);
	params.num_channels = link_speed64;

	hp = mlx5e_hairpin_create(priv, &params, peer_ifindex);
	if (IS_ERR(hp)) {
		err = PTR_ERR(hp);
		goto create_hairpin_err;
	}

	netdev_dbg(priv->netdev, "add hairpin: tirn %x rqn %x peer %s sqn %x prio %d (log) data %d packets %d\n",
		   hp->tirn, hp->pair->rqn[0], hp->pair->peer_mdev->priv.name,
		   hp->pair->sqn[0], match_prio, params.log_data_size, params.log_num_packets);

	hpe->hp = hp;
	hash_add(priv->fs.tc.hairpin_tbl, &hpe->hairpin_hlist,
		 hash_hairpin_info(peer_id, match_prio));

attach_flow:
	if (hpe->hp->num_channels > 1) {
		flow->flags |= MLX5E_TC_FLOW_HAIRPIN_RSS;
		flow->nic_attr->hairpin_ft = hpe->hp->ttc.ft.t;
	} else {
		flow->nic_attr->hairpin_tirn = hpe->hp->tirn;
	}
	list_add(&flow->hairpin, &hpe->flows);

	return 0;

create_hairpin_err:
	kfree(hpe);
	return err;
}

static void mlx5e_hairpin_flow_del(struct mlx5e_priv *priv,
				   struct mlx5e_tc_flow *flow)
{
	struct list_head *next = flow->hairpin.next;

	list_del(&flow->hairpin);

	/* no more hairpin flows for us, release the hairpin pair */
	if (list_empty(next)) {
		struct mlx5e_hairpin_entry *hpe;

		hpe = list_entry(next, struct mlx5e_hairpin_entry, flows);

		netdev_dbg(priv->netdev, "del hairpin: peer %s\n",
			   hpe->hp->pair->peer_mdev->priv.name);

		mlx5e_hairpin_destroy(hpe->hp);
		hash_del(&hpe->hairpin_hlist);
		kfree(hpe);
	}
}

static int
mlx5e_tc_add_nic_flow(struct mlx5e_priv *priv,
		      struct mlx5e_tc_flow_parse_attr *parse_attr,
		      struct mlx5e_tc_flow *flow,
		      struct netlink_ext_ack *extack)
{
	struct mlx5_nic_flow_attr *attr = flow->nic_attr;
	struct mlx5_core_dev *dev = priv->mdev;
	struct mlx5_flow_destination dest[2] = {};
	struct mlx5_flow_act flow_act = {
		.action = attr->action,
		.flow_tag = attr->flow_tag,
		.reformat_id = 0,
		.flags    = FLOW_ACT_HAS_TAG | FLOW_ACT_NO_APPEND,
	};
	struct mlx5_fc *counter = NULL;
	bool table_created = false;
	int err, dest_ix = 0;

	if (flow->flags & MLX5E_TC_FLOW_HAIRPIN) {
		err = mlx5e_hairpin_flow_add(priv, flow, parse_attr, extack);
		if (err) {
			goto err_add_hairpin_flow;
		}
		if (flow->flags & MLX5E_TC_FLOW_HAIRPIN_RSS) {
			dest[dest_ix].type = MLX5_FLOW_DESTINATION_TYPE_FLOW_TABLE;
			dest[dest_ix].ft = attr->hairpin_ft;
		} else {
			dest[dest_ix].type = MLX5_FLOW_DESTINATION_TYPE_TIR;
			dest[dest_ix].tir_num = attr->hairpin_tirn;
		}
		dest_ix++;
	} else if (attr->action & MLX5_FLOW_CONTEXT_ACTION_FWD_DEST) {
		dest[dest_ix].type = MLX5_FLOW_DESTINATION_TYPE_FLOW_TABLE;
		dest[dest_ix].ft = priv->fs.vlan.ft.t;
		dest_ix++;
	}

	if (attr->action & MLX5_FLOW_CONTEXT_ACTION_COUNT) {
		counter = mlx5_fc_create(dev, true);
		if (IS_ERR(counter)) {
			err = PTR_ERR(counter);
			goto err_fc_create;
		}
		dest[dest_ix].type = MLX5_FLOW_DESTINATION_TYPE_COUNTER;
		dest[dest_ix].counter_id = mlx5_fc_id(counter);
		dest_ix++;
		attr->counter = counter;
	}

	if (attr->action & MLX5_FLOW_CONTEXT_ACTION_MOD_HDR) {
		err = mlx5e_attach_mod_hdr(priv, flow, parse_attr);
		flow_act.modify_id = attr->mod_hdr_id;
		kfree(parse_attr->mod_hdr_actions);
		if (err)
			goto err_create_mod_hdr_id;
	}

	if (IS_ERR_OR_NULL(priv->fs.tc.t)) {
		int tc_grp_size, tc_tbl_size;
		u32 max_flow_counter;

		max_flow_counter = (MLX5_CAP_GEN(dev, max_flow_counter_31_16) << 16) |
				    MLX5_CAP_GEN(dev, max_flow_counter_15_0);

		tc_grp_size = min_t(int, max_flow_counter, MLX5E_TC_TABLE_MAX_GROUP_SIZE);

		tc_tbl_size = min_t(int, tc_grp_size * MLX5E_TC_TABLE_NUM_GROUPS,
				    BIT(MLX5_CAP_FLOWTABLE_NIC_RX(dev, log_max_ft_size)));

		priv->fs.tc.t =
			mlx5_create_auto_grouped_flow_table(priv->fs.ns,
							    MLX5E_TC_PRIO,
							    tc_tbl_size,
							    MLX5E_TC_TABLE_NUM_GROUPS,
							    MLX5E_TC_FT_LEVEL, 0);
		if (IS_ERR(priv->fs.tc.t)) {
			NL_SET_ERR_MSG_MOD(extack,
					   "Failed to create tc offload table\n");
			netdev_err(priv->netdev,
				   "Failed to create tc offload table\n");
			err = PTR_ERR(priv->fs.tc.t);
			goto err_create_ft;
		}

		table_created = true;
	}

	if (attr->match_level != MLX5_MATCH_NONE)
		parse_attr->spec.match_criteria_enable = MLX5_MATCH_OUTER_HEADERS;

	flow->rule[0] = mlx5_add_flow_rules(priv->fs.tc.t, &parse_attr->spec,
					    &flow_act, dest, dest_ix);

	if (IS_ERR(flow->rule[0])) {
		err = PTR_ERR(flow->rule[0]);
		goto err_add_rule;
	}

	return 0;

err_add_rule:
	if (table_created) {
		mlx5_destroy_flow_table(priv->fs.tc.t);
		priv->fs.tc.t = NULL;
	}
err_create_ft:
	if (attr->action & MLX5_FLOW_CONTEXT_ACTION_MOD_HDR)
		mlx5e_detach_mod_hdr(priv, flow);
err_create_mod_hdr_id:
	mlx5_fc_destroy(dev, counter);
err_fc_create:
	if (flow->flags & MLX5E_TC_FLOW_HAIRPIN)
		mlx5e_hairpin_flow_del(priv, flow);
err_add_hairpin_flow:
	return err;
}

static void mlx5e_tc_del_nic_flow(struct mlx5e_priv *priv,
				  struct mlx5e_tc_flow *flow)
{
	struct mlx5_nic_flow_attr *attr = flow->nic_attr;
	struct mlx5_fc *counter = NULL;

	counter = attr->counter;
	mlx5_del_flow_rules(flow->rule[0]);
	mlx5_fc_destroy(priv->mdev, counter);

	if (!mlx5e_tc_num_filters(priv, MLX5E_TC_NIC_OFFLOAD)  && priv->fs.tc.t) {
		mlx5_destroy_flow_table(priv->fs.tc.t);
		priv->fs.tc.t = NULL;
	}

	if (attr->action & MLX5_FLOW_CONTEXT_ACTION_MOD_HDR)
		mlx5e_detach_mod_hdr(priv, flow);

	if (flow->flags & MLX5E_TC_FLOW_HAIRPIN)
		mlx5e_hairpin_flow_del(priv, flow);
}

static void mlx5e_detach_encap(struct mlx5e_priv *priv,
			       struct mlx5e_tc_flow *flow, int out_index);

static int mlx5e_attach_encap(struct mlx5e_priv *priv,
			      struct mlx5e_tc_flow *flow,
			      struct net_device *mirred_dev,
			      int out_index,
			      struct netlink_ext_ack *extack,
			      struct net_device **encap_dev,
			      bool *encap_valid);

static struct mlx5_flow_handle *
mlx5e_tc_offload_fdb_rules(struct mlx5_eswitch *esw,
			   struct mlx5e_tc_flow *flow,
			   struct mlx5_flow_spec *spec,
			   struct mlx5_esw_flow_attr *attr)
{
	struct mlx5_flow_handle *rule;

	rule = mlx5_eswitch_add_offloaded_rule(esw, spec, attr);
	if (IS_ERR(rule))
		return rule;

	if (attr->split_count) {
		flow->rule[1] = mlx5_eswitch_add_fwd_rule(esw, spec, attr);
		if (IS_ERR(flow->rule[1])) {
			mlx5_eswitch_del_offloaded_rule(esw, rule, attr);
			return flow->rule[1];
		}
	}

	flow->flags |= MLX5E_TC_FLOW_OFFLOADED;
	return rule;
}

static void
mlx5e_tc_unoffload_fdb_rules(struct mlx5_eswitch *esw,
			     struct mlx5e_tc_flow *flow,
			   struct mlx5_esw_flow_attr *attr)
{
	flow->flags &= ~MLX5E_TC_FLOW_OFFLOADED;

	if (attr->split_count)
		mlx5_eswitch_del_fwd_rule(esw, flow->rule[1], attr);

	mlx5_eswitch_del_offloaded_rule(esw, flow->rule[0], attr);
}

static struct mlx5_flow_handle *
mlx5e_tc_offload_to_slow_path(struct mlx5_eswitch *esw,
			      struct mlx5e_tc_flow *flow,
			      struct mlx5_flow_spec *spec,
			      struct mlx5_esw_flow_attr *slow_attr)
{
	struct mlx5_flow_handle *rule;

	memcpy(slow_attr, flow->esw_attr, sizeof(*slow_attr));
	slow_attr->action = MLX5_FLOW_CONTEXT_ACTION_FWD_DEST;
	slow_attr->split_count = 0;
	slow_attr->dest_chain = FDB_SLOW_PATH_CHAIN;

	rule = mlx5e_tc_offload_fdb_rules(esw, flow, spec, slow_attr);
	if (!IS_ERR(rule))
		flow->flags |= MLX5E_TC_FLOW_SLOW;

	return rule;
}

static void
mlx5e_tc_unoffload_from_slow_path(struct mlx5_eswitch *esw,
				  struct mlx5e_tc_flow *flow,
				  struct mlx5_esw_flow_attr *slow_attr)
{
	memcpy(slow_attr, flow->esw_attr, sizeof(*slow_attr));
	slow_attr->action = MLX5_FLOW_CONTEXT_ACTION_FWD_DEST;
	slow_attr->split_count = 0;
	slow_attr->dest_chain = FDB_SLOW_PATH_CHAIN;
	mlx5e_tc_unoffload_fdb_rules(esw, flow, slow_attr);
	flow->flags &= ~MLX5E_TC_FLOW_SLOW;
}

static void add_unready_flow(struct mlx5e_tc_flow *flow)
{
	struct mlx5_rep_uplink_priv *uplink_priv;
	struct mlx5e_rep_priv *rpriv;
	struct mlx5_eswitch *esw;

	esw = flow->priv->mdev->priv.eswitch;
	rpriv = mlx5_eswitch_get_uplink_priv(esw, REP_ETH);
	uplink_priv = &rpriv->uplink_priv;

	flow->flags |= MLX5E_TC_FLOW_NOT_READY;
	list_add_tail(&flow->unready, &uplink_priv->unready_flows);
}

static void remove_unready_flow(struct mlx5e_tc_flow *flow)
{
	list_del(&flow->unready);
	flow->flags &= ~MLX5E_TC_FLOW_NOT_READY;
}

static int
mlx5e_tc_add_fdb_flow(struct mlx5e_priv *priv,
		      struct mlx5e_tc_flow *flow,
		      struct netlink_ext_ack *extack)
{
	struct mlx5_eswitch *esw = priv->mdev->priv.eswitch;
	u32 max_chain = mlx5_eswitch_get_chain_range(esw);
	struct mlx5_esw_flow_attr *attr = flow->esw_attr;
	struct mlx5e_tc_flow_parse_attr *parse_attr = attr->parse_attr;
	u16 max_prio = mlx5_eswitch_get_prio_range(esw);
	struct net_device *out_dev, *encap_dev = NULL;
	struct mlx5_fc *counter = NULL;
	struct mlx5e_rep_priv *rpriv;
	struct mlx5e_priv *out_priv;
	bool encap_valid = true;
	int err = 0;
	int out_index;

	if (!mlx5_eswitch_prios_supported(esw) && attr->prio != 1) {
		NL_SET_ERR_MSG(extack, "E-switch priorities unsupported, upgrade FW");
		return -EOPNOTSUPP;
	}

	if (attr->chain > max_chain) {
		NL_SET_ERR_MSG(extack, "Requested chain is out of supported range");
		err = -EOPNOTSUPP;
		goto err_max_prio_chain;
	}

	if (attr->prio > max_prio) {
		NL_SET_ERR_MSG(extack, "Requested priority is out of supported range");
		err = -EOPNOTSUPP;
		goto err_max_prio_chain;
	}

	for (out_index = 0; out_index < MLX5_MAX_FLOW_FWD_VPORTS; out_index++) {
		int mirred_ifindex;

		if (!(attr->dests[out_index].flags & MLX5_ESW_DEST_ENCAP))
			continue;

		mirred_ifindex = parse_attr->mirred_ifindex[out_index];
		out_dev = __dev_get_by_index(dev_net(priv->netdev),
					     mirred_ifindex);
		err = mlx5e_attach_encap(priv, flow, out_dev, out_index,
					 extack, &encap_dev, &encap_valid);
		if (err)
			goto err_attach_encap;

		out_priv = netdev_priv(encap_dev);
		rpriv = out_priv->ppriv;
		attr->dests[out_index].rep = rpriv->rep;
		attr->dests[out_index].mdev = out_priv->mdev;
	}

	err = mlx5_eswitch_add_vlan_action(esw, attr);
	if (err)
		goto err_add_vlan;

	if (attr->action & MLX5_FLOW_CONTEXT_ACTION_MOD_HDR) {
		err = mlx5e_attach_mod_hdr(priv, flow, parse_attr);
		kfree(parse_attr->mod_hdr_actions);
		if (err)
			goto err_mod_hdr;
	}

	if (attr->action & MLX5_FLOW_CONTEXT_ACTION_COUNT) {
		counter = mlx5_fc_create(attr->counter_dev, true);
		if (IS_ERR(counter)) {
			err = PTR_ERR(counter);
			goto err_create_counter;
		}

		attr->counter = counter;
	}

	/* we get here if one of the following takes place:
	 * (1) there's no error
	 * (2) there's an encap action and we don't have valid neigh
	 */
	if (!encap_valid) {
		/* continue with goto slow path rule instead */
		struct mlx5_esw_flow_attr slow_attr;

		flow->rule[0] = mlx5e_tc_offload_to_slow_path(esw, flow, &parse_attr->spec, &slow_attr);
	} else {
		flow->rule[0] = mlx5e_tc_offload_fdb_rules(esw, flow, &parse_attr->spec, attr);
	}

	if (IS_ERR(flow->rule[0])) {
		err = PTR_ERR(flow->rule[0]);
		goto err_add_rule;
	}

	return 0;

err_add_rule:
	mlx5_fc_destroy(attr->counter_dev, counter);
err_create_counter:
	if (attr->action & MLX5_FLOW_CONTEXT_ACTION_MOD_HDR)
		mlx5e_detach_mod_hdr(priv, flow);
err_mod_hdr:
	mlx5_eswitch_del_vlan_action(esw, attr);
err_add_vlan:
	for (out_index = 0; out_index < MLX5_MAX_FLOW_FWD_VPORTS; out_index++)
		if (attr->dests[out_index].flags & MLX5_ESW_DEST_ENCAP)
			mlx5e_detach_encap(priv, flow, out_index);
err_attach_encap:
err_max_prio_chain:
	return err;
}

static void mlx5e_tc_del_fdb_flow(struct mlx5e_priv *priv,
				  struct mlx5e_tc_flow *flow)
{
	struct mlx5_eswitch *esw = priv->mdev->priv.eswitch;
	struct mlx5_esw_flow_attr *attr = flow->esw_attr;
	struct mlx5_esw_flow_attr slow_attr;
	int out_index;

	if (flow->flags & MLX5E_TC_FLOW_NOT_READY) {
		remove_unready_flow(flow);
		kvfree(attr->parse_attr);
		return;
	}

	if (flow->flags & MLX5E_TC_FLOW_OFFLOADED) {
		if (flow->flags & MLX5E_TC_FLOW_SLOW)
			mlx5e_tc_unoffload_from_slow_path(esw, flow, &slow_attr);
		else
			mlx5e_tc_unoffload_fdb_rules(esw, flow, attr);
	}

	mlx5_eswitch_del_vlan_action(esw, attr);

	for (out_index = 0; out_index < MLX5_MAX_FLOW_FWD_VPORTS; out_index++)
		if (attr->dests[out_index].flags & MLX5_ESW_DEST_ENCAP)
			mlx5e_detach_encap(priv, flow, out_index);
	kvfree(attr->parse_attr);

	if (attr->action & MLX5_FLOW_CONTEXT_ACTION_MOD_HDR)
		mlx5e_detach_mod_hdr(priv, flow);

	if (attr->action & MLX5_FLOW_CONTEXT_ACTION_COUNT)
		mlx5_fc_destroy(attr->counter_dev, attr->counter);
}

void mlx5e_tc_encap_flows_add(struct mlx5e_priv *priv,
			      struct mlx5e_encap_entry *e)
{
	struct mlx5_eswitch *esw = priv->mdev->priv.eswitch;
	struct mlx5_esw_flow_attr slow_attr, *esw_attr;
	struct mlx5_flow_handle *rule;
	struct mlx5_flow_spec *spec;
	struct encap_flow_item *efi;
	struct mlx5e_tc_flow *flow;
	int err;

	err = mlx5_packet_reformat_alloc(priv->mdev,
					 e->reformat_type,
					 e->encap_size, e->encap_header,
					 MLX5_FLOW_NAMESPACE_FDB,
					 &e->encap_id);
	if (err) {
		mlx5_core_warn(priv->mdev, "Failed to offload cached encapsulation header, %d\n",
			       err);
		return;
	}
	e->flags |= MLX5_ENCAP_ENTRY_VALID;
	mlx5e_rep_queue_neigh_stats_work(priv);

	list_for_each_entry(efi, &e->flows, list) {
		bool all_flow_encaps_valid = true;
		int i;

		flow = container_of(efi, struct mlx5e_tc_flow, encaps[efi->index]);
		esw_attr = flow->esw_attr;
		spec = &esw_attr->parse_attr->spec;

		esw_attr->dests[efi->index].encap_id = e->encap_id;
		esw_attr->dests[efi->index].flags |= MLX5_ESW_DEST_ENCAP_VALID;
		/* Flow can be associated with multiple encap entries.
		 * Before offloading the flow verify that all of them have
		 * a valid neighbour.
		 */
		for (i = 0; i < MLX5_MAX_FLOW_FWD_VPORTS; i++) {
			if (!(esw_attr->dests[i].flags & MLX5_ESW_DEST_ENCAP))
				continue;
			if (!(esw_attr->dests[i].flags & MLX5_ESW_DEST_ENCAP_VALID)) {
				all_flow_encaps_valid = false;
				break;
			}
		}
		/* Do not offload flows with unresolved neighbors */
		if (!all_flow_encaps_valid)
			continue;
		/* update from slow path rule to encap rule */
		rule = mlx5e_tc_offload_fdb_rules(esw, flow, spec, esw_attr);
		if (IS_ERR(rule)) {
			err = PTR_ERR(rule);
			mlx5_core_warn(priv->mdev, "Failed to update cached encapsulation flow, %d\n",
				       err);
			continue;
		}

		mlx5e_tc_unoffload_from_slow_path(esw, flow, &slow_attr);
		flow->flags |= MLX5E_TC_FLOW_OFFLOADED; /* was unset when slow path rule removed */
		flow->rule[0] = rule;
	}
}

void mlx5e_tc_encap_flows_del(struct mlx5e_priv *priv,
			      struct mlx5e_encap_entry *e)
{
	struct mlx5_eswitch *esw = priv->mdev->priv.eswitch;
	struct mlx5_esw_flow_attr slow_attr;
	struct mlx5_flow_handle *rule;
	struct mlx5_flow_spec *spec;
	struct encap_flow_item *efi;
	struct mlx5e_tc_flow *flow;
	int err;

	list_for_each_entry(efi, &e->flows, list) {
		flow = container_of(efi, struct mlx5e_tc_flow, encaps[efi->index]);
		spec = &flow->esw_attr->parse_attr->spec;

		/* update from encap rule to slow path rule */
		rule = mlx5e_tc_offload_to_slow_path(esw, flow, spec, &slow_attr);
		/* mark the flow's encap dest as non-valid */
		flow->esw_attr->dests[efi->index].flags &= ~MLX5_ESW_DEST_ENCAP_VALID;

		if (IS_ERR(rule)) {
			err = PTR_ERR(rule);
			mlx5_core_warn(priv->mdev, "Failed to update slow path (encap) flow, %d\n",
				       err);
			continue;
		}

		mlx5e_tc_unoffload_fdb_rules(esw, flow, flow->esw_attr);
		flow->flags |= MLX5E_TC_FLOW_OFFLOADED; /* was unset when fast path rule removed */
		flow->rule[0] = rule;
	}

	/* we know that the encap is valid */
	e->flags &= ~MLX5_ENCAP_ENTRY_VALID;
	mlx5_packet_reformat_dealloc(priv->mdev, e->encap_id);
}

static struct mlx5_fc *mlx5e_tc_get_counter(struct mlx5e_tc_flow *flow)
{
	if (flow->flags & MLX5E_TC_FLOW_ESWITCH)
		return flow->esw_attr->counter;
	else
		return flow->nic_attr->counter;
}

void mlx5e_tc_update_neigh_used_value(struct mlx5e_neigh_hash_entry *nhe)
{
	struct mlx5e_neigh *m_neigh = &nhe->m_neigh;
	u64 bytes, packets, lastuse = 0;
	struct mlx5e_tc_flow *flow;
	struct mlx5e_encap_entry *e;
	struct mlx5_fc *counter;
	struct neigh_table *tbl;
	bool neigh_used = false;
	struct neighbour *n;

	if (m_neigh->family == AF_INET)
		tbl = &arp_tbl;
#if IS_ENABLED(CONFIG_IPV6)
	else if (m_neigh->family == AF_INET6)
		tbl = &nd_tbl;
#endif
	else
		return;

	list_for_each_entry(e, &nhe->encap_list, encap_list) {
		struct encap_flow_item *efi;
		if (!(e->flags & MLX5_ENCAP_ENTRY_VALID))
			continue;
		list_for_each_entry(efi, &e->flows, list) {
			flow = container_of(efi, struct mlx5e_tc_flow,
					    encaps[efi->index]);
			if (flow->flags & MLX5E_TC_FLOW_OFFLOADED) {
				counter = mlx5e_tc_get_counter(flow);
				mlx5_fc_query_cached(counter, &bytes, &packets, &lastuse);
				if (time_after((unsigned long)lastuse, nhe->reported_lastuse)) {
					neigh_used = true;
					break;
				}
			}
		}
		if (neigh_used)
			break;
	}

	if (neigh_used) {
		nhe->reported_lastuse = jiffies;

		/* find the relevant neigh according to the cached device and
		 * dst ip pair
		 */
		n = neigh_lookup(tbl, &m_neigh->dst_ip, m_neigh->dev);
		if (!n)
			return;

		neigh_event_send(n, NULL);
		neigh_release(n);
	}
}

static void mlx5e_detach_encap(struct mlx5e_priv *priv,
			       struct mlx5e_tc_flow *flow, int out_index)
{
	struct list_head *next = flow->encaps[out_index].list.next;

	list_del(&flow->encaps[out_index].list);
	if (list_empty(next)) {
		struct mlx5e_encap_entry *e;

		e = list_entry(next, struct mlx5e_encap_entry, flows);
		mlx5e_rep_encap_entry_detach(netdev_priv(e->out_dev), e);

		if (e->flags & MLX5_ENCAP_ENTRY_VALID)
			mlx5_packet_reformat_dealloc(priv->mdev, e->encap_id);

		hash_del_rcu(&e->encap_hlist);
		kfree(e->encap_header);
		kfree(e);
	}
}

static void __mlx5e_tc_del_fdb_peer_flow(struct mlx5e_tc_flow *flow)
{
	struct mlx5_eswitch *esw = flow->priv->mdev->priv.eswitch;

	if (!(flow->flags & MLX5E_TC_FLOW_ESWITCH) ||
	    !(flow->flags & MLX5E_TC_FLOW_DUP))
		return;

	mutex_lock(&esw->offloads.peer_mutex);
	list_del(&flow->peer);
	mutex_unlock(&esw->offloads.peer_mutex);

	flow->flags &= ~MLX5E_TC_FLOW_DUP;

	mlx5e_tc_del_fdb_flow(flow->peer_flow->priv, flow->peer_flow);
	kvfree(flow->peer_flow);
	flow->peer_flow = NULL;
}

static void mlx5e_tc_del_fdb_peer_flow(struct mlx5e_tc_flow *flow)
{
	struct mlx5_core_dev *dev = flow->priv->mdev;
	struct mlx5_devcom *devcom = dev->priv.devcom;
	struct mlx5_eswitch *peer_esw;

	peer_esw = mlx5_devcom_get_peer_data(devcom, MLX5_DEVCOM_ESW_OFFLOADS);
	if (!peer_esw)
		return;

	__mlx5e_tc_del_fdb_peer_flow(flow);
	mlx5_devcom_release_peer_data(devcom, MLX5_DEVCOM_ESW_OFFLOADS);
}

static void mlx5e_tc_del_flow(struct mlx5e_priv *priv,
			      struct mlx5e_tc_flow *flow)
{
	if (flow->flags & MLX5E_TC_FLOW_ESWITCH) {
		mlx5e_tc_del_fdb_peer_flow(flow);
		mlx5e_tc_del_fdb_flow(priv, flow);
	} else {
		mlx5e_tc_del_nic_flow(priv, flow);
	}
}


static int parse_tunnel_attr(struct mlx5e_priv *priv,
			     struct mlx5_flow_spec *spec,
			     struct tc_cls_flower_offload *f,
			     struct net_device *filter_dev, u8 *match_level)
{
	struct netlink_ext_ack *extack = f->common.extack;
	void *headers_c = MLX5_ADDR_OF(fte_match_param, spec->match_criteria,
				       outer_headers);
	void *headers_v = MLX5_ADDR_OF(fte_match_param, spec->match_value,
				       outer_headers);
	struct flow_rule *rule = tc_cls_flower_offload_flow_rule(f);
	struct flow_match_control enc_control;
	int err;

	err = mlx5e_tc_tun_parse(filter_dev, priv, spec, f,
				 headers_c, headers_v, match_level);
	if (err) {
		NL_SET_ERR_MSG_MOD(extack,
				   "failed to parse tunnel attributes");
		return err;
	}

	flow_rule_match_enc_control(rule, &enc_control);

	if (enc_control.key->addr_type == FLOW_DISSECTOR_KEY_IPV4_ADDRS) {
		struct flow_match_ipv4_addrs match;

		flow_rule_match_enc_ipv4_addrs(rule, &match);
		MLX5_SET(fte_match_set_lyr_2_4, headers_c,
			 src_ipv4_src_ipv6.ipv4_layout.ipv4,
			 ntohl(match.mask->src));
		MLX5_SET(fte_match_set_lyr_2_4, headers_v,
			 src_ipv4_src_ipv6.ipv4_layout.ipv4,
			 ntohl(match.key->src));

		MLX5_SET(fte_match_set_lyr_2_4, headers_c,
			 dst_ipv4_dst_ipv6.ipv4_layout.ipv4,
			 ntohl(match.mask->dst));
		MLX5_SET(fte_match_set_lyr_2_4, headers_v,
			 dst_ipv4_dst_ipv6.ipv4_layout.ipv4,
			 ntohl(match.key->dst));

		MLX5_SET_TO_ONES(fte_match_set_lyr_2_4, headers_c, ethertype);
		MLX5_SET(fte_match_set_lyr_2_4, headers_v, ethertype, ETH_P_IP);
	} else if (enc_control.key->addr_type == FLOW_DISSECTOR_KEY_IPV6_ADDRS) {
		struct flow_match_ipv6_addrs match;

		flow_rule_match_enc_ipv6_addrs(rule, &match);
		memcpy(MLX5_ADDR_OF(fte_match_set_lyr_2_4, headers_c,
				    src_ipv4_src_ipv6.ipv6_layout.ipv6),
		       &match.mask->src, MLX5_FLD_SZ_BYTES(ipv6_layout, ipv6));
		memcpy(MLX5_ADDR_OF(fte_match_set_lyr_2_4, headers_v,
				    src_ipv4_src_ipv6.ipv6_layout.ipv6),
		       &match.key->src, MLX5_FLD_SZ_BYTES(ipv6_layout, ipv6));

		memcpy(MLX5_ADDR_OF(fte_match_set_lyr_2_4, headers_c,
				    dst_ipv4_dst_ipv6.ipv6_layout.ipv6),
		       &match.mask->dst, MLX5_FLD_SZ_BYTES(ipv6_layout, ipv6));
		memcpy(MLX5_ADDR_OF(fte_match_set_lyr_2_4, headers_v,
				    dst_ipv4_dst_ipv6.ipv6_layout.ipv6),
		       &match.key->dst, MLX5_FLD_SZ_BYTES(ipv6_layout, ipv6));

		MLX5_SET_TO_ONES(fte_match_set_lyr_2_4, headers_c, ethertype);
		MLX5_SET(fte_match_set_lyr_2_4, headers_v, ethertype, ETH_P_IPV6);
	}

	if (flow_rule_match_key(rule, FLOW_DISSECTOR_KEY_ENC_IP)) {
		struct flow_match_ip match;

		flow_rule_match_enc_ip(rule, &match);
		MLX5_SET(fte_match_set_lyr_2_4, headers_c, ip_ecn,
			 match.mask->tos & 0x3);
		MLX5_SET(fte_match_set_lyr_2_4, headers_v, ip_ecn,
			 match.key->tos & 0x3);

		MLX5_SET(fte_match_set_lyr_2_4, headers_c, ip_dscp,
			 match.mask->tos >> 2);
		MLX5_SET(fte_match_set_lyr_2_4, headers_v, ip_dscp,
			 match.key->tos  >> 2);

		MLX5_SET(fte_match_set_lyr_2_4, headers_c, ttl_hoplimit,
			 match.mask->ttl);
		MLX5_SET(fte_match_set_lyr_2_4, headers_v, ttl_hoplimit,
			 match.key->ttl);

		if (match.mask->ttl &&
		    !MLX5_CAP_ESW_FLOWTABLE_FDB
			(priv->mdev,
			 ft_field_support.outer_ipv4_ttl)) {
			NL_SET_ERR_MSG_MOD(extack,
					   "Matching on TTL is not supported");
			return -EOPNOTSUPP;
		}

	}

	/* Enforce DMAC when offloading incoming tunneled flows.
	 * Flow counters require a match on the DMAC.
	 */
	MLX5_SET_TO_ONES(fte_match_set_lyr_2_4, headers_c, dmac_47_16);
	MLX5_SET_TO_ONES(fte_match_set_lyr_2_4, headers_c, dmac_15_0);
	ether_addr_copy(MLX5_ADDR_OF(fte_match_set_lyr_2_4, headers_v,
				     dmac_47_16), priv->netdev->dev_addr);

	/* let software handle IP fragments */
	MLX5_SET(fte_match_set_lyr_2_4, headers_c, frag, 1);
	MLX5_SET(fte_match_set_lyr_2_4, headers_v, frag, 0);

	return 0;
}

static void *get_match_headers_criteria(u32 flags,
					struct mlx5_flow_spec *spec)
{
	return (flags & MLX5_FLOW_CONTEXT_ACTION_DECAP) ?
		MLX5_ADDR_OF(fte_match_param, spec->match_criteria,
			     inner_headers) :
		MLX5_ADDR_OF(fte_match_param, spec->match_criteria,
			     outer_headers);
}

static void *get_match_headers_value(u32 flags,
				     struct mlx5_flow_spec *spec)
{
	return (flags & MLX5_FLOW_CONTEXT_ACTION_DECAP) ?
		MLX5_ADDR_OF(fte_match_param, spec->match_value,
			     inner_headers) :
		MLX5_ADDR_OF(fte_match_param, spec->match_value,
			     outer_headers);
}

static int __parse_cls_flower(struct mlx5e_priv *priv,
			      struct mlx5_flow_spec *spec,
			      struct tc_cls_flower_offload *f,
			      struct net_device *filter_dev,
			      u8 *match_level, u8 *tunnel_match_level)
{
	struct netlink_ext_ack *extack = f->common.extack;
	void *headers_c = MLX5_ADDR_OF(fte_match_param, spec->match_criteria,
				       outer_headers);
	void *headers_v = MLX5_ADDR_OF(fte_match_param, spec->match_value,
				       outer_headers);
	void *misc_c = MLX5_ADDR_OF(fte_match_param, spec->match_criteria,
				    misc_parameters);
	void *misc_v = MLX5_ADDR_OF(fte_match_param, spec->match_value,
				    misc_parameters);
	struct flow_rule *rule = tc_cls_flower_offload_flow_rule(f);
	struct flow_dissector *dissector = rule->match.dissector;
	u16 addr_type = 0;
	u8 ip_proto = 0;

	*match_level = MLX5_MATCH_NONE;

	if (dissector->used_keys &
	    ~(BIT(FLOW_DISSECTOR_KEY_CONTROL) |
	      BIT(FLOW_DISSECTOR_KEY_BASIC) |
	      BIT(FLOW_DISSECTOR_KEY_ETH_ADDRS) |
	      BIT(FLOW_DISSECTOR_KEY_VLAN) |
	      BIT(FLOW_DISSECTOR_KEY_CVLAN) |
	      BIT(FLOW_DISSECTOR_KEY_IPV4_ADDRS) |
	      BIT(FLOW_DISSECTOR_KEY_IPV6_ADDRS) |
	      BIT(FLOW_DISSECTOR_KEY_PORTS) |
	      BIT(FLOW_DISSECTOR_KEY_ENC_KEYID) |
	      BIT(FLOW_DISSECTOR_KEY_ENC_IPV4_ADDRS) |
	      BIT(FLOW_DISSECTOR_KEY_ENC_IPV6_ADDRS) |
	      BIT(FLOW_DISSECTOR_KEY_ENC_PORTS)	|
	      BIT(FLOW_DISSECTOR_KEY_ENC_CONTROL) |
	      BIT(FLOW_DISSECTOR_KEY_TCP) |
	      BIT(FLOW_DISSECTOR_KEY_IP)  |
	      BIT(FLOW_DISSECTOR_KEY_ENC_IP))) {
		NL_SET_ERR_MSG_MOD(extack, "Unsupported key");
		netdev_warn(priv->netdev, "Unsupported key used: 0x%x\n",
			    dissector->used_keys);
		return -EOPNOTSUPP;
	}

	if ((flow_rule_match_key(rule, FLOW_DISSECTOR_KEY_ENC_IPV4_ADDRS) ||
	     flow_rule_match_key(rule, FLOW_DISSECTOR_KEY_ENC_KEYID) ||
	     flow_rule_match_key(rule, FLOW_DISSECTOR_KEY_ENC_PORTS)) &&
	    flow_rule_match_key(rule, FLOW_DISSECTOR_KEY_ENC_CONTROL)) {
		struct flow_match_control match;

		flow_rule_match_enc_control(rule, &match);
		switch (match.key->addr_type) {
		case FLOW_DISSECTOR_KEY_IPV4_ADDRS:
		case FLOW_DISSECTOR_KEY_IPV6_ADDRS:
			if (parse_tunnel_attr(priv, spec, f, filter_dev, tunnel_match_level))
				return -EOPNOTSUPP;
			break;
		default:
			return -EOPNOTSUPP;
		}

		/* In decap flow, header pointers should point to the inner
		 * headers, outer header were already set by parse_tunnel_attr
		 */
		headers_c = get_match_headers_criteria(MLX5_FLOW_CONTEXT_ACTION_DECAP,
						       spec);
		headers_v = get_match_headers_value(MLX5_FLOW_CONTEXT_ACTION_DECAP,
						    spec);
	}

	if (flow_rule_match_key(rule, FLOW_DISSECTOR_KEY_BASIC)) {
		struct flow_match_basic match;

		flow_rule_match_basic(rule, &match);
		MLX5_SET(fte_match_set_lyr_2_4, headers_c, ethertype,
			 ntohs(match.mask->n_proto));
		MLX5_SET(fte_match_set_lyr_2_4, headers_v, ethertype,
			 ntohs(match.key->n_proto));

		if (match.mask->n_proto)
			*match_level = MLX5_MATCH_L2;
	}
	if (flow_rule_match_key(rule, FLOW_DISSECTOR_KEY_VLAN) ||
	    is_vlan_dev(filter_dev)) {
		struct flow_dissector_key_vlan filter_dev_mask;
		struct flow_dissector_key_vlan filter_dev_key;
		struct flow_match_vlan match;

		if (is_vlan_dev(filter_dev)) {
			match.key = &filter_dev_key;
			match.key->vlan_id = vlan_dev_vlan_id(filter_dev);
			match.key->vlan_tpid = vlan_dev_vlan_proto(filter_dev);
			match.key->vlan_priority = 0;
			match.mask = &filter_dev_mask;
			memset(match.mask, 0xff, sizeof(*match.mask));
			match.mask->vlan_priority = 0;
		} else {
			flow_rule_match_vlan(rule, &match);
		}
		if (match.mask->vlan_id ||
		    match.mask->vlan_priority ||
		    match.mask->vlan_tpid) {
			if (match.key->vlan_tpid == htons(ETH_P_8021AD)) {
				MLX5_SET(fte_match_set_lyr_2_4, headers_c,
					 svlan_tag, 1);
				MLX5_SET(fte_match_set_lyr_2_4, headers_v,
					 svlan_tag, 1);
			} else {
				MLX5_SET(fte_match_set_lyr_2_4, headers_c,
					 cvlan_tag, 1);
				MLX5_SET(fte_match_set_lyr_2_4, headers_v,
					 cvlan_tag, 1);
			}

			MLX5_SET(fte_match_set_lyr_2_4, headers_c, first_vid,
				 match.mask->vlan_id);
			MLX5_SET(fte_match_set_lyr_2_4, headers_v, first_vid,
				 match.key->vlan_id);

			MLX5_SET(fte_match_set_lyr_2_4, headers_c, first_prio,
				 match.mask->vlan_priority);
			MLX5_SET(fte_match_set_lyr_2_4, headers_v, first_prio,
				 match.key->vlan_priority);

			*match_level = MLX5_MATCH_L2;
		}
	} else if (*match_level != MLX5_MATCH_NONE) {
		MLX5_SET(fte_match_set_lyr_2_4, headers_c, svlan_tag, 1);
		MLX5_SET(fte_match_set_lyr_2_4, headers_c, cvlan_tag, 1);
		*match_level = MLX5_MATCH_L2;
	}

	if (flow_rule_match_key(rule, FLOW_DISSECTOR_KEY_CVLAN)) {
		struct flow_match_vlan match;

		flow_rule_match_vlan(rule, &match);
		if (match.mask->vlan_id ||
		    match.mask->vlan_priority ||
		    match.mask->vlan_tpid) {
			if (match.key->vlan_tpid == htons(ETH_P_8021AD)) {
				MLX5_SET(fte_match_set_misc, misc_c,
					 outer_second_svlan_tag, 1);
				MLX5_SET(fte_match_set_misc, misc_v,
					 outer_second_svlan_tag, 1);
			} else {
				MLX5_SET(fte_match_set_misc, misc_c,
					 outer_second_cvlan_tag, 1);
				MLX5_SET(fte_match_set_misc, misc_v,
					 outer_second_cvlan_tag, 1);
			}

			MLX5_SET(fte_match_set_misc, misc_c, outer_second_vid,
				 match.mask->vlan_id);
			MLX5_SET(fte_match_set_misc, misc_v, outer_second_vid,
				 match.key->vlan_id);
			MLX5_SET(fte_match_set_misc, misc_c, outer_second_prio,
				 match.mask->vlan_priority);
			MLX5_SET(fte_match_set_misc, misc_v, outer_second_prio,
				 match.key->vlan_priority);

			*match_level = MLX5_MATCH_L2;
		}
	}

	if (flow_rule_match_key(rule, FLOW_DISSECTOR_KEY_ETH_ADDRS)) {
		struct flow_match_eth_addrs match;

		flow_rule_match_eth_addrs(rule, &match);
		ether_addr_copy(MLX5_ADDR_OF(fte_match_set_lyr_2_4, headers_c,
					     dmac_47_16),
				match.mask->dst);
		ether_addr_copy(MLX5_ADDR_OF(fte_match_set_lyr_2_4, headers_v,
					     dmac_47_16),
				match.key->dst);

		ether_addr_copy(MLX5_ADDR_OF(fte_match_set_lyr_2_4, headers_c,
					     smac_47_16),
				match.mask->src);
		ether_addr_copy(MLX5_ADDR_OF(fte_match_set_lyr_2_4, headers_v,
					     smac_47_16),
				match.key->src);

		if (!is_zero_ether_addr(match.mask->src) ||
		    !is_zero_ether_addr(match.mask->dst))
			*match_level = MLX5_MATCH_L2;
	}

	if (flow_rule_match_key(rule, FLOW_DISSECTOR_KEY_CONTROL)) {
		struct flow_match_control match;

		flow_rule_match_control(rule, &match);
		addr_type = match.key->addr_type;

		/* the HW doesn't support frag first/later */
		if (match.mask->flags & FLOW_DIS_FIRST_FRAG)
			return -EOPNOTSUPP;

		if (match.mask->flags & FLOW_DIS_IS_FRAGMENT) {
			MLX5_SET(fte_match_set_lyr_2_4, headers_c, frag, 1);
			MLX5_SET(fte_match_set_lyr_2_4, headers_v, frag,
				 match.key->flags & FLOW_DIS_IS_FRAGMENT);

			/* the HW doesn't need L3 inline to match on frag=no */
			if (!(match.key->flags & FLOW_DIS_IS_FRAGMENT))
				*match_level = MLX5_MATCH_L2;
	/* ***  L2 attributes parsing up to here *** */
			else
				*match_level = MLX5_MATCH_L3;
		}
	}

	if (flow_rule_match_key(rule, FLOW_DISSECTOR_KEY_BASIC)) {
		struct flow_match_basic match;

		flow_rule_match_basic(rule, &match);
		ip_proto = match.key->ip_proto;

		MLX5_SET(fte_match_set_lyr_2_4, headers_c, ip_protocol,
			 match.mask->ip_proto);
		MLX5_SET(fte_match_set_lyr_2_4, headers_v, ip_protocol,
			 match.key->ip_proto);

		if (match.mask->ip_proto)
			*match_level = MLX5_MATCH_L3;
	}

	if (addr_type == FLOW_DISSECTOR_KEY_IPV4_ADDRS) {
		struct flow_match_ipv4_addrs match;

		flow_rule_match_ipv4_addrs(rule, &match);
		memcpy(MLX5_ADDR_OF(fte_match_set_lyr_2_4, headers_c,
				    src_ipv4_src_ipv6.ipv4_layout.ipv4),
		       &match.mask->src, sizeof(match.mask->src));
		memcpy(MLX5_ADDR_OF(fte_match_set_lyr_2_4, headers_v,
				    src_ipv4_src_ipv6.ipv4_layout.ipv4),
		       &match.key->src, sizeof(match.key->src));
		memcpy(MLX5_ADDR_OF(fte_match_set_lyr_2_4, headers_c,
				    dst_ipv4_dst_ipv6.ipv4_layout.ipv4),
		       &match.mask->dst, sizeof(match.mask->dst));
		memcpy(MLX5_ADDR_OF(fte_match_set_lyr_2_4, headers_v,
				    dst_ipv4_dst_ipv6.ipv4_layout.ipv4),
		       &match.key->dst, sizeof(match.key->dst));

		if (match.mask->src || match.mask->dst)
			*match_level = MLX5_MATCH_L3;
	}

	if (addr_type == FLOW_DISSECTOR_KEY_IPV6_ADDRS) {
		struct flow_match_ipv6_addrs match;

		flow_rule_match_ipv6_addrs(rule, &match);
		memcpy(MLX5_ADDR_OF(fte_match_set_lyr_2_4, headers_c,
				    src_ipv4_src_ipv6.ipv6_layout.ipv6),
		       &match.mask->src, sizeof(match.mask->src));
		memcpy(MLX5_ADDR_OF(fte_match_set_lyr_2_4, headers_v,
				    src_ipv4_src_ipv6.ipv6_layout.ipv6),
		       &match.key->src, sizeof(match.key->src));

		memcpy(MLX5_ADDR_OF(fte_match_set_lyr_2_4, headers_c,
				    dst_ipv4_dst_ipv6.ipv6_layout.ipv6),
		       &match.mask->dst, sizeof(match.mask->dst));
		memcpy(MLX5_ADDR_OF(fte_match_set_lyr_2_4, headers_v,
				    dst_ipv4_dst_ipv6.ipv6_layout.ipv6),
		       &match.key->dst, sizeof(match.key->dst));

		if (ipv6_addr_type(&match.mask->src) != IPV6_ADDR_ANY ||
		    ipv6_addr_type(&match.mask->dst) != IPV6_ADDR_ANY)
			*match_level = MLX5_MATCH_L3;
	}

	if (flow_rule_match_key(rule, FLOW_DISSECTOR_KEY_IP)) {
		struct flow_match_ip match;

		flow_rule_match_ip(rule, &match);
		MLX5_SET(fte_match_set_lyr_2_4, headers_c, ip_ecn,
			 match.mask->tos & 0x3);
		MLX5_SET(fte_match_set_lyr_2_4, headers_v, ip_ecn,
			 match.key->tos & 0x3);

		MLX5_SET(fte_match_set_lyr_2_4, headers_c, ip_dscp,
			 match.mask->tos >> 2);
		MLX5_SET(fte_match_set_lyr_2_4, headers_v, ip_dscp,
			 match.key->tos  >> 2);

		MLX5_SET(fte_match_set_lyr_2_4, headers_c, ttl_hoplimit,
			 match.mask->ttl);
		MLX5_SET(fte_match_set_lyr_2_4, headers_v, ttl_hoplimit,
			 match.key->ttl);

		if (match.mask->ttl &&
		    !MLX5_CAP_ESW_FLOWTABLE_FDB(priv->mdev,
						ft_field_support.outer_ipv4_ttl)) {
			NL_SET_ERR_MSG_MOD(extack,
					   "Matching on TTL is not supported");
			return -EOPNOTSUPP;
		}

		if (match.mask->tos || match.mask->ttl)
			*match_level = MLX5_MATCH_L3;
	}

	/* ***  L3 attributes parsing up to here *** */

	if (flow_rule_match_key(rule, FLOW_DISSECTOR_KEY_PORTS)) {
		struct flow_match_ports match;

		flow_rule_match_ports(rule, &match);
		switch (ip_proto) {
		case IPPROTO_TCP:
			MLX5_SET(fte_match_set_lyr_2_4, headers_c,
				 tcp_sport, ntohs(match.mask->src));
			MLX5_SET(fte_match_set_lyr_2_4, headers_v,
				 tcp_sport, ntohs(match.key->src));

			MLX5_SET(fte_match_set_lyr_2_4, headers_c,
				 tcp_dport, ntohs(match.mask->dst));
			MLX5_SET(fte_match_set_lyr_2_4, headers_v,
				 tcp_dport, ntohs(match.key->dst));
			break;

		case IPPROTO_UDP:
			MLX5_SET(fte_match_set_lyr_2_4, headers_c,
				 udp_sport, ntohs(match.mask->src));
			MLX5_SET(fte_match_set_lyr_2_4, headers_v,
				 udp_sport, ntohs(match.key->src));

			MLX5_SET(fte_match_set_lyr_2_4, headers_c,
				 udp_dport, ntohs(match.mask->dst));
			MLX5_SET(fte_match_set_lyr_2_4, headers_v,
				 udp_dport, ntohs(match.key->dst));
			break;
		default:
			NL_SET_ERR_MSG_MOD(extack,
					   "Only UDP and TCP transports are supported for L4 matching");
			netdev_err(priv->netdev,
				   "Only UDP and TCP transport are supported\n");
			return -EINVAL;
		}

		if (match.mask->src || match.mask->dst)
			*match_level = MLX5_MATCH_L4;
	}

	if (flow_rule_match_key(rule, FLOW_DISSECTOR_KEY_TCP)) {
		struct flow_match_tcp match;

		flow_rule_match_tcp(rule, &match);
		MLX5_SET(fte_match_set_lyr_2_4, headers_c, tcp_flags,
			 ntohs(match.mask->flags));
		MLX5_SET(fte_match_set_lyr_2_4, headers_v, tcp_flags,
			 ntohs(match.key->flags));

		if (match.mask->flags)
			*match_level = MLX5_MATCH_L4;
	}

	return 0;
}

static int parse_cls_flower(struct mlx5e_priv *priv,
			    struct mlx5e_tc_flow *flow,
			    struct mlx5_flow_spec *spec,
			    struct tc_cls_flower_offload *f,
			    struct net_device *filter_dev)
{
	struct netlink_ext_ack *extack = f->common.extack;
	struct mlx5_core_dev *dev = priv->mdev;
	struct mlx5_eswitch *esw = dev->priv.eswitch;
	struct mlx5e_rep_priv *rpriv = priv->ppriv;
	u8 match_level, tunnel_match_level = MLX5_MATCH_NONE;
	struct mlx5_eswitch_rep *rep;
	int err;

	err = __parse_cls_flower(priv, spec, f, filter_dev, &match_level, &tunnel_match_level);

	if (!err && (flow->flags & MLX5E_TC_FLOW_ESWITCH)) {
		rep = rpriv->rep;
		if (rep->vport != MLX5_VPORT_UPLINK &&
		    (esw->offloads.inline_mode != MLX5_INLINE_MODE_NONE &&
		    esw->offloads.inline_mode < match_level)) {
			NL_SET_ERR_MSG_MOD(extack,
					   "Flow is not offloaded due to min inline setting");
			netdev_warn(priv->netdev,
				    "Flow is not offloaded due to min inline setting, required %d actual %d\n",
				    match_level, esw->offloads.inline_mode);
			return -EOPNOTSUPP;
		}
	}

	if (flow->flags & MLX5E_TC_FLOW_ESWITCH) {
		flow->esw_attr->match_level = match_level;
		flow->esw_attr->tunnel_match_level = tunnel_match_level;
	} else {
		flow->nic_attr->match_level = match_level;
	}

	return err;
}

struct pedit_headers {
	struct ethhdr  eth;
	struct vlan_hdr vlan;
	struct iphdr   ip4;
	struct ipv6hdr ip6;
	struct tcphdr  tcp;
	struct udphdr  udp;
};

struct pedit_headers_action {
	struct pedit_headers	vals;
	struct pedit_headers	masks;
	u32			pedits;
};

static int pedit_header_offsets[] = {
	[FLOW_ACT_MANGLE_HDR_TYPE_ETH] = offsetof(struct pedit_headers, eth),
	[FLOW_ACT_MANGLE_HDR_TYPE_IP4] = offsetof(struct pedit_headers, ip4),
	[FLOW_ACT_MANGLE_HDR_TYPE_IP6] = offsetof(struct pedit_headers, ip6),
	[FLOW_ACT_MANGLE_HDR_TYPE_TCP] = offsetof(struct pedit_headers, tcp),
	[FLOW_ACT_MANGLE_HDR_TYPE_UDP] = offsetof(struct pedit_headers, udp),
};

#define pedit_header(_ph, _htype) ((void *)(_ph) + pedit_header_offsets[_htype])

static int set_pedit_val(u8 hdr_type, u32 mask, u32 val, u32 offset,
			 struct pedit_headers_action *hdrs)
{
	u32 *curr_pmask, *curr_pval;

	curr_pmask = (u32 *)(pedit_header(&hdrs->masks, hdr_type) + offset);
	curr_pval  = (u32 *)(pedit_header(&hdrs->vals, hdr_type) + offset);

	if (*curr_pmask & mask)  /* disallow acting twice on the same location */
		goto out_err;

	*curr_pmask |= mask;
	*curr_pval  |= (val & mask);

	return 0;

out_err:
	return -EOPNOTSUPP;
}

struct mlx5_fields {
	u8  field;
	u8  size;
	u32 offset;
	u32 match_offset;
};

#define OFFLOAD(fw_field, size, field, off, match_field) \
		{MLX5_ACTION_IN_FIELD_OUT_ ## fw_field, size, \
		 offsetof(struct pedit_headers, field) + (off), \
		 MLX5_BYTE_OFF(fte_match_set_lyr_2_4, match_field)}

static bool cmp_val_mask(void *valp, void *maskp, void *matchvalp,
			 void *matchmaskp, int size)
{
	bool same = false;

	switch (size) {
	case sizeof(u8):
		same = ((*(u8 *)valp) & (*(u8 *)maskp)) ==
		       ((*(u8 *)matchvalp) & (*(u8 *)matchmaskp));
		break;
	case sizeof(u16):
		same = ((*(u16 *)valp) & (*(u16 *)maskp)) ==
		       ((*(u16 *)matchvalp) & (*(u16 *)matchmaskp));
		break;
	case sizeof(u32):
		same = ((*(u32 *)valp) & (*(u32 *)maskp)) ==
		       ((*(u32 *)matchvalp) & (*(u32 *)matchmaskp));
		break;
	}

	return same;
}

static struct mlx5_fields fields[] = {
	OFFLOAD(DMAC_47_16, 4, eth.h_dest[0], 0, dmac_47_16),
	OFFLOAD(DMAC_15_0,  2, eth.h_dest[4], 0, dmac_15_0),
	OFFLOAD(SMAC_47_16, 4, eth.h_source[0], 0, smac_47_16),
	OFFLOAD(SMAC_15_0,  2, eth.h_source[4], 0, smac_15_0),
	OFFLOAD(ETHERTYPE,  2, eth.h_proto, 0, ethertype),
	OFFLOAD(FIRST_VID,  2, vlan.h_vlan_TCI, 0, first_vid),

	OFFLOAD(IP_TTL, 1, ip4.ttl,   0, ttl_hoplimit),
	OFFLOAD(SIPV4,  4, ip4.saddr, 0, src_ipv4_src_ipv6.ipv4_layout.ipv4),
	OFFLOAD(DIPV4,  4, ip4.daddr, 0, dst_ipv4_dst_ipv6.ipv4_layout.ipv4),

	OFFLOAD(SIPV6_127_96, 4, ip6.saddr.s6_addr32[0], 0,
		src_ipv4_src_ipv6.ipv6_layout.ipv6[0]),
	OFFLOAD(SIPV6_95_64,  4, ip6.saddr.s6_addr32[1], 0,
		src_ipv4_src_ipv6.ipv6_layout.ipv6[4]),
	OFFLOAD(SIPV6_63_32,  4, ip6.saddr.s6_addr32[2], 0,
		src_ipv4_src_ipv6.ipv6_layout.ipv6[8]),
	OFFLOAD(SIPV6_31_0,   4, ip6.saddr.s6_addr32[3], 0,
		src_ipv4_src_ipv6.ipv6_layout.ipv6[12]),
	OFFLOAD(DIPV6_127_96, 4, ip6.daddr.s6_addr32[0], 0,
		dst_ipv4_dst_ipv6.ipv6_layout.ipv6[0]),
	OFFLOAD(DIPV6_95_64,  4, ip6.daddr.s6_addr32[1], 0,
		dst_ipv4_dst_ipv6.ipv6_layout.ipv6[4]),
	OFFLOAD(DIPV6_63_32,  4, ip6.daddr.s6_addr32[2], 0,
		dst_ipv4_dst_ipv6.ipv6_layout.ipv6[8]),
	OFFLOAD(DIPV6_31_0,   4, ip6.daddr.s6_addr32[3], 0,
		dst_ipv4_dst_ipv6.ipv6_layout.ipv6[12]),
	OFFLOAD(IPV6_HOPLIMIT, 1, ip6.hop_limit, 0, ttl_hoplimit),

	OFFLOAD(TCP_SPORT, 2, tcp.source,  0, tcp_sport),
	OFFLOAD(TCP_DPORT, 2, tcp.dest,    0, tcp_dport),
	OFFLOAD(TCP_FLAGS, 1, tcp.ack_seq, 5, tcp_flags),

	OFFLOAD(UDP_SPORT, 2, udp.source, 0, udp_sport),
	OFFLOAD(UDP_DPORT, 2, udp.dest,   0, udp_dport),
};

/* On input attr->max_mod_hdr_actions tells how many HW actions can be parsed at
 * max from the SW pedit action. On success, attr->num_mod_hdr_actions
 * says how many HW actions were actually parsed.
 */
static int offload_pedit_fields(struct pedit_headers_action *hdrs,
				struct mlx5e_tc_flow_parse_attr *parse_attr,
				u32 *action_flags,
				struct netlink_ext_ack *extack)
{
	struct pedit_headers *set_masks, *add_masks, *set_vals, *add_vals;
	void *headers_c = get_match_headers_criteria(*action_flags,
						     &parse_attr->spec);
	void *headers_v = get_match_headers_value(*action_flags,
						  &parse_attr->spec);
	int i, action_size, nactions, max_actions, first, last, next_z;
	void *s_masks_p, *a_masks_p, *vals_p;
	struct mlx5_fields *f;
	u8 cmd, field_bsize;
	u32 s_mask, a_mask;
	unsigned long mask;
	__be32 mask_be32;
	__be16 mask_be16;
	void *action;

	set_masks = &hdrs[0].masks;
	add_masks = &hdrs[1].masks;
	set_vals = &hdrs[0].vals;
	add_vals = &hdrs[1].vals;

	action_size = MLX5_UN_SZ_BYTES(set_action_in_add_action_in_auto);
	action = parse_attr->mod_hdr_actions +
		 parse_attr->num_mod_hdr_actions * action_size;

	max_actions = parse_attr->max_mod_hdr_actions;
	nactions = parse_attr->num_mod_hdr_actions;

	for (i = 0; i < ARRAY_SIZE(fields); i++) {
		bool skip;

		f = &fields[i];
		/* avoid seeing bits set from previous iterations */
		s_mask = 0;
		a_mask = 0;

		s_masks_p = (void *)set_masks + f->offset;
		a_masks_p = (void *)add_masks + f->offset;

		memcpy(&s_mask, s_masks_p, f->size);
		memcpy(&a_mask, a_masks_p, f->size);

		if (!s_mask && !a_mask) /* nothing to offload here */
			continue;

		if (s_mask && a_mask) {
			NL_SET_ERR_MSG_MOD(extack,
					   "can't set and add to the same HW field");
			printk(KERN_WARNING "mlx5: can't set and add to the same HW field (%x)\n", f->field);
			return -EOPNOTSUPP;
		}

		if (nactions == max_actions) {
			NL_SET_ERR_MSG_MOD(extack,
					   "too many pedit actions, can't offload");
			printk(KERN_WARNING "mlx5: parsed %d pedit actions, can't do more\n", nactions);
			return -EOPNOTSUPP;
		}

		skip = false;
		if (s_mask) {
			void *match_mask = headers_c + f->match_offset;
			void *match_val = headers_v + f->match_offset;

			cmd  = MLX5_ACTION_TYPE_SET;
			mask = s_mask;
			vals_p = (void *)set_vals + f->offset;
			/* don't rewrite if we have a match on the same value */
			if (cmp_val_mask(vals_p, s_masks_p, match_val,
					 match_mask, f->size))
				skip = true;
			/* clear to denote we consumed this field */
			memset(s_masks_p, 0, f->size);
		} else {
			u32 zero = 0;

			cmd  = MLX5_ACTION_TYPE_ADD;
			mask = a_mask;
			vals_p = (void *)add_vals + f->offset;
			/* add 0 is no change */
			if (!memcmp(vals_p, &zero, f->size))
				skip = true;
			/* clear to denote we consumed this field */
			memset(a_masks_p, 0, f->size);
		}
		if (skip)
			continue;

		field_bsize = f->size * BITS_PER_BYTE;

		if (field_bsize == 32) {
			mask_be32 = *(__be32 *)&mask;
			mask = (__force unsigned long)cpu_to_le32(be32_to_cpu(mask_be32));
		} else if (field_bsize == 16) {
			mask_be16 = *(__be16 *)&mask;
			mask = (__force unsigned long)cpu_to_le16(be16_to_cpu(mask_be16));
		}

		first = find_first_bit(&mask, field_bsize);
		next_z = find_next_zero_bit(&mask, field_bsize, first);
		last  = find_last_bit(&mask, field_bsize);
		if (first < next_z && next_z < last) {
			NL_SET_ERR_MSG_MOD(extack,
					   "rewrite of few sub-fields isn't supported");
			printk(KERN_WARNING "mlx5: rewrite of few sub-fields (mask %lx) isn't offloaded\n",
			       mask);
			return -EOPNOTSUPP;
		}

		MLX5_SET(set_action_in, action, action_type, cmd);
		MLX5_SET(set_action_in, action, field, f->field);

		if (cmd == MLX5_ACTION_TYPE_SET) {
			MLX5_SET(set_action_in, action, offset, first);
			/* length is num of bits to be written, zero means length of 32 */
			MLX5_SET(set_action_in, action, length, (last - first + 1));
		}

		if (field_bsize == 32)
			MLX5_SET(set_action_in, action, data, ntohl(*(__be32 *)vals_p) >> first);
		else if (field_bsize == 16)
			MLX5_SET(set_action_in, action, data, ntohs(*(__be16 *)vals_p) >> first);
		else if (field_bsize == 8)
			MLX5_SET(set_action_in, action, data, *(u8 *)vals_p >> first);

		action += action_size;
		nactions++;
	}

	parse_attr->num_mod_hdr_actions = nactions;
	return 0;
}

static int mlx5e_flow_namespace_max_modify_action(struct mlx5_core_dev *mdev,
						  int namespace)
{
	if (namespace == MLX5_FLOW_NAMESPACE_FDB) /* FDB offloading */
		return MLX5_CAP_ESW_FLOWTABLE_FDB(mdev, max_modify_header_actions);
	else /* namespace is MLX5_FLOW_NAMESPACE_KERNEL - NIC offloading */
		return MLX5_CAP_FLOWTABLE_NIC_RX(mdev, max_modify_header_actions);
}

static int alloc_mod_hdr_actions(struct mlx5e_priv *priv,
				 struct pedit_headers_action *hdrs,
				 int namespace,
				 struct mlx5e_tc_flow_parse_attr *parse_attr)
{
	int nkeys, action_size, max_actions;

	nkeys = hdrs[TCA_PEDIT_KEY_EX_CMD_SET].pedits +
		hdrs[TCA_PEDIT_KEY_EX_CMD_ADD].pedits;
	action_size = MLX5_UN_SZ_BYTES(set_action_in_add_action_in_auto);

	max_actions = mlx5e_flow_namespace_max_modify_action(priv->mdev, namespace);
	/* can get up to crazingly 16 HW actions in 32 bits pedit SW key */
	max_actions = min(max_actions, nkeys * 16);

	parse_attr->mod_hdr_actions = kcalloc(max_actions, action_size, GFP_KERNEL);
	if (!parse_attr->mod_hdr_actions)
		return -ENOMEM;

	parse_attr->max_mod_hdr_actions = max_actions;
	return 0;
}

static const struct pedit_headers zero_masks = {};

static int parse_tc_pedit_action(struct mlx5e_priv *priv,
				 const struct flow_action_entry *act, int namespace,
				 struct mlx5e_tc_flow_parse_attr *parse_attr,
				 struct pedit_headers_action *hdrs,
				 struct netlink_ext_ack *extack)
{
	u8 cmd = (act->id == FLOW_ACTION_MANGLE) ? 0 : 1;
	int err = -EOPNOTSUPP;
	u32 mask, val, offset;
	u8 htype;

	htype = act->mangle.htype;
	err = -EOPNOTSUPP; /* can't be all optimistic */

	if (htype == FLOW_ACT_MANGLE_UNSPEC) {
		NL_SET_ERR_MSG_MOD(extack, "legacy pedit isn't offloaded");
		goto out_err;
	}

	if (!mlx5e_flow_namespace_max_modify_action(priv->mdev, namespace)) {
		NL_SET_ERR_MSG_MOD(extack,
				   "The pedit offload action is not supported");
		goto out_err;
	}

	mask = act->mangle.mask;
	val = act->mangle.val;
	offset = act->mangle.offset;

	err = set_pedit_val(htype, ~mask, val, offset, &hdrs[cmd]);
	if (err)
		goto out_err;

	hdrs[cmd].pedits++;

	return 0;
out_err:
	return err;
}

static int alloc_tc_pedit_action(struct mlx5e_priv *priv, int namespace,
				 struct mlx5e_tc_flow_parse_attr *parse_attr,
				 struct pedit_headers_action *hdrs,
				 u32 *action_flags,
				 struct netlink_ext_ack *extack)
{
	struct pedit_headers *cmd_masks;
	int err;
	u8 cmd;

	if (!parse_attr->mod_hdr_actions) {
		err = alloc_mod_hdr_actions(priv, hdrs, namespace, parse_attr);
		if (err)
			goto out_err;
	}

	err = offload_pedit_fields(hdrs, parse_attr, action_flags, extack);
	if (err < 0)
		goto out_dealloc_parsed_actions;

	for (cmd = 0; cmd < __PEDIT_CMD_MAX; cmd++) {
		cmd_masks = &hdrs[cmd].masks;
		if (memcmp(cmd_masks, &zero_masks, sizeof(zero_masks))) {
			NL_SET_ERR_MSG_MOD(extack,
					   "attempt to offload an unsupported field");
			netdev_warn(priv->netdev, "attempt to offload an unsupported field (cmd %d)\n", cmd);
			print_hex_dump(KERN_WARNING, "mask: ", DUMP_PREFIX_ADDRESS,
				       16, 1, cmd_masks, sizeof(zero_masks), true);
			err = -EOPNOTSUPP;
			goto out_dealloc_parsed_actions;
		}
	}

	return 0;

out_dealloc_parsed_actions:
	kfree(parse_attr->mod_hdr_actions);
out_err:
	return err;
}

static bool csum_offload_supported(struct mlx5e_priv *priv,
				   u32 action,
				   u32 update_flags,
				   struct netlink_ext_ack *extack)
{
	u32 prot_flags = TCA_CSUM_UPDATE_FLAG_IPV4HDR | TCA_CSUM_UPDATE_FLAG_TCP |
			 TCA_CSUM_UPDATE_FLAG_UDP;

	/*  The HW recalcs checksums only if re-writing headers */
	if (!(action & MLX5_FLOW_CONTEXT_ACTION_MOD_HDR)) {
		NL_SET_ERR_MSG_MOD(extack,
				   "TC csum action is only offloaded with pedit");
		netdev_warn(priv->netdev,
			    "TC csum action is only offloaded with pedit\n");
		return false;
	}

	if (update_flags & ~prot_flags) {
		NL_SET_ERR_MSG_MOD(extack,
				   "can't offload TC csum action for some header/s");
		netdev_warn(priv->netdev,
			    "can't offload TC csum action for some header/s - flags %#x\n",
			    update_flags);
		return false;
	}

	return true;
}

struct ip_ttl_word {
	__u8	ttl;
	__u8	protocol;
	__sum16	check;
};

struct ipv6_hoplimit_word {
	__be16	payload_len;
	__u8	nexthdr;
	__u8	hop_limit;
};

static bool is_action_keys_supported(const struct flow_action_entry *act)
{
	u32 mask, offset;
	u8 htype;

	htype = act->mangle.htype;
	offset = act->mangle.offset;
	mask = ~act->mangle.mask;
	/* For IPv4 & IPv6 header check 4 byte word,
	 * to determine that modified fields
	 * are NOT ttl & hop_limit only.
	 */
	if (htype == FLOW_ACT_MANGLE_HDR_TYPE_IP4) {
		struct ip_ttl_word *ttl_word =
			(struct ip_ttl_word *)&mask;

		if (offset != offsetof(struct iphdr, ttl) ||
		    ttl_word->protocol ||
		    ttl_word->check) {
			return true;
		}
	} else if (htype == FLOW_ACT_MANGLE_HDR_TYPE_IP6) {
		struct ipv6_hoplimit_word *hoplimit_word =
			(struct ipv6_hoplimit_word *)&mask;

		if (offset != offsetof(struct ipv6hdr, payload_len) ||
		    hoplimit_word->payload_len ||
		    hoplimit_word->nexthdr) {
			return true;
		}
	}
	return false;
}

static bool modify_header_match_supported(struct mlx5_flow_spec *spec,
					  struct flow_action *flow_action,
					  u32 actions,
					  struct netlink_ext_ack *extack)
{
	const struct flow_action_entry *act;
	bool modify_ip_header;
	void *headers_v;
	u16 ethertype;
	u8 ip_proto;
	int i;

	headers_v = get_match_headers_value(actions, spec);
	ethertype = MLX5_GET(fte_match_set_lyr_2_4, headers_v, ethertype);

	/* for non-IP we only re-write MACs, so we're okay */
	if (ethertype != ETH_P_IP && ethertype != ETH_P_IPV6)
		goto out_ok;

	modify_ip_header = false;
	flow_action_for_each(i, act, flow_action) {
		if (act->id != FLOW_ACTION_MANGLE &&
		    act->id != FLOW_ACTION_ADD)
			continue;

		if (is_action_keys_supported(act)) {
			modify_ip_header = true;
			break;
		}
	}

	ip_proto = MLX5_GET(fte_match_set_lyr_2_4, headers_v, ip_protocol);
	if (modify_ip_header && ip_proto != IPPROTO_TCP &&
	    ip_proto != IPPROTO_UDP && ip_proto != IPPROTO_ICMP) {
		NL_SET_ERR_MSG_MOD(extack,
				   "can't offload re-write of non TCP/UDP");
		pr_info("can't offload re-write of ip proto %d\n", ip_proto);
		return false;
	}

out_ok:
	return true;
}

static bool actions_match_supported(struct mlx5e_priv *priv,
				    struct flow_action *flow_action,
				    struct mlx5e_tc_flow_parse_attr *parse_attr,
				    struct mlx5e_tc_flow *flow,
				    struct netlink_ext_ack *extack)
{
	u32 actions;

	if (flow->flags & MLX5E_TC_FLOW_ESWITCH)
		actions = flow->esw_attr->action;
	else
		actions = flow->nic_attr->action;

	if (flow->flags & MLX5E_TC_FLOW_EGRESS &&
	    !((actions & MLX5_FLOW_CONTEXT_ACTION_DECAP) ||
	      (actions & MLX5_FLOW_CONTEXT_ACTION_VLAN_POP)))
		return false;

	if (actions & MLX5_FLOW_CONTEXT_ACTION_MOD_HDR)
		return modify_header_match_supported(&parse_attr->spec,
						     flow_action, actions,
						     extack);

	return true;
}

static bool same_hw_devs(struct mlx5e_priv *priv, struct mlx5e_priv *peer_priv)
{
	struct mlx5_core_dev *fmdev, *pmdev;
	u64 fsystem_guid, psystem_guid;

	fmdev = priv->mdev;
	pmdev = peer_priv->mdev;

	fsystem_guid = mlx5_query_nic_system_image_guid(fmdev);
	psystem_guid = mlx5_query_nic_system_image_guid(pmdev);

	return (fsystem_guid == psystem_guid);
}

static int add_vlan_rewrite_action(struct mlx5e_priv *priv, int namespace,
				   const struct flow_action_entry *act,
				   struct mlx5e_tc_flow_parse_attr *parse_attr,
				   struct pedit_headers_action *hdrs,
				   u32 *action, struct netlink_ext_ack *extack)
{
	u16 mask16 = VLAN_VID_MASK;
	u16 val16 = act->vlan.vid & VLAN_VID_MASK;
	const struct flow_action_entry pedit_act = {
		.id = FLOW_ACTION_MANGLE,
		.mangle.htype = FLOW_ACT_MANGLE_HDR_TYPE_ETH,
		.mangle.offset = offsetof(struct vlan_ethhdr, h_vlan_TCI),
		.mangle.mask = ~(u32)be16_to_cpu(*(__be16 *)&mask16),
		.mangle.val = (u32)be16_to_cpu(*(__be16 *)&val16),
	};
	u8 match_prio_mask, match_prio_val;
	void *headers_c, *headers_v;
	int err;

	headers_c = get_match_headers_criteria(*action, &parse_attr->spec);
	headers_v = get_match_headers_value(*action, &parse_attr->spec);

	if (!(MLX5_GET(fte_match_set_lyr_2_4, headers_c, cvlan_tag) &&
	      MLX5_GET(fte_match_set_lyr_2_4, headers_v, cvlan_tag))) {
		NL_SET_ERR_MSG_MOD(extack,
				   "VLAN rewrite action must have VLAN protocol match");
		return -EOPNOTSUPP;
	}

	match_prio_mask = MLX5_GET(fte_match_set_lyr_2_4, headers_c, first_prio);
	match_prio_val = MLX5_GET(fte_match_set_lyr_2_4, headers_v, first_prio);
	if (act->vlan.prio != (match_prio_val & match_prio_mask)) {
		NL_SET_ERR_MSG_MOD(extack,
				   "Changing VLAN prio is not supported");
		return -EOPNOTSUPP;
	}

	err = parse_tc_pedit_action(priv, &pedit_act, namespace, parse_attr,
				    hdrs, NULL);
	*action |= MLX5_FLOW_CONTEXT_ACTION_MOD_HDR;

	return err;
}

static int parse_tc_nic_actions(struct mlx5e_priv *priv,
				struct flow_action *flow_action,
				struct mlx5e_tc_flow_parse_attr *parse_attr,
				struct mlx5e_tc_flow *flow,
				struct netlink_ext_ack *extack)
{
	struct mlx5_nic_flow_attr *attr = flow->nic_attr;
	struct pedit_headers_action hdrs[2] = {};
	const struct flow_action_entry *act;
	u32 action = 0;
	int err, i;

	if (!flow_action_has_entries(flow_action))
		return -EINVAL;

	attr->flow_tag = MLX5_FS_DEFAULT_FLOW_TAG;

	flow_action_for_each(i, act, flow_action) {
		switch (act->id) {
		case FLOW_ACTION_DROP:
			action |= MLX5_FLOW_CONTEXT_ACTION_DROP;
			if (MLX5_CAP_FLOWTABLE(priv->mdev,
					       flow_table_properties_nic_receive.flow_counter))
				action |= MLX5_FLOW_CONTEXT_ACTION_COUNT;
			break;
		case FLOW_ACTION_MANGLE:
		case FLOW_ACTION_ADD:
			err = parse_tc_pedit_action(priv, act, MLX5_FLOW_NAMESPACE_KERNEL,
						    parse_attr, hdrs, extack);
			if (err)
				return err;

			action |= MLX5_FLOW_CONTEXT_ACTION_MOD_HDR |
				  MLX5_FLOW_CONTEXT_ACTION_FWD_DEST;
			break;
		case FLOW_ACTION_VLAN_MANGLE:
			err = add_vlan_rewrite_action(priv,
						      MLX5_FLOW_NAMESPACE_KERNEL,
						      act, parse_attr, hdrs,
						      &action, extack);
			if (err)
				return err;

			break;
		case FLOW_ACTION_CSUM:
			if (csum_offload_supported(priv, action,
						   act->csum_flags,
						   extack))
				break;

			return -EOPNOTSUPP;
		case FLOW_ACTION_REDIRECT: {
			struct net_device *peer_dev = act->dev;

			if (priv->netdev->netdev_ops == peer_dev->netdev_ops &&
			    same_hw_devs(priv, netdev_priv(peer_dev))) {
				parse_attr->mirred_ifindex[0] = peer_dev->ifindex;
				flow->flags |= MLX5E_TC_FLOW_HAIRPIN;
				action |= MLX5_FLOW_CONTEXT_ACTION_FWD_DEST |
					  MLX5_FLOW_CONTEXT_ACTION_COUNT;
			} else {
				NL_SET_ERR_MSG_MOD(extack,
						   "device is not on same HW, can't offload");
				netdev_warn(priv->netdev, "device %s not on same HW, can't offload\n",
					    peer_dev->name);
				return -EINVAL;
			}
			}
			break;
		case FLOW_ACTION_MARK: {
			u32 mark = act->mark;

			if (mark & ~MLX5E_TC_FLOW_ID_MASK) {
				NL_SET_ERR_MSG_MOD(extack,
						   "Bad flow mark - only 16 bit is supported");
				return -EINVAL;
			}

			attr->flow_tag = mark;
			action |= MLX5_FLOW_CONTEXT_ACTION_FWD_DEST;
			}
			break;
		default:
			NL_SET_ERR_MSG_MOD(extack, "The offload action is not supported");
			return -EOPNOTSUPP;
		}
	}

	if (hdrs[TCA_PEDIT_KEY_EX_CMD_SET].pedits ||
	    hdrs[TCA_PEDIT_KEY_EX_CMD_ADD].pedits) {
		err = alloc_tc_pedit_action(priv, MLX5_FLOW_NAMESPACE_KERNEL,
					    parse_attr, hdrs, &action, extack);
		if (err)
			return err;
		/* in case all pedit actions are skipped, remove the MOD_HDR
		 * flag.
		 */
		if (parse_attr->num_mod_hdr_actions == 0)
			action &= ~MLX5_FLOW_CONTEXT_ACTION_MOD_HDR;
	}

	attr->action = action;
	if (!actions_match_supported(priv, flow_action, parse_attr, flow, extack))
		return -EOPNOTSUPP;

	return 0;
}

struct encap_key {
	struct ip_tunnel_key *ip_tun_key;
	int tunnel_type;
};

static inline int cmp_encap_info(struct encap_key *a,
				 struct encap_key *b)
{
	return memcmp(a->ip_tun_key, b->ip_tun_key, sizeof(*a->ip_tun_key)) ||
	       a->tunnel_type != b->tunnel_type;
}

static inline int hash_encap_info(struct encap_key *key)
{
	return jhash(key->ip_tun_key, sizeof(*key->ip_tun_key),
		     key->tunnel_type);
}


static bool is_merged_eswitch_dev(struct mlx5e_priv *priv,
				  struct net_device *peer_netdev)
{
	struct mlx5e_priv *peer_priv;

	peer_priv = netdev_priv(peer_netdev);

	return (MLX5_CAP_ESW(priv->mdev, merged_eswitch) &&
		mlx5e_eswitch_rep(priv->netdev) &&
		mlx5e_eswitch_rep(peer_netdev) &&
		same_hw_devs(priv, peer_priv));
}



static int mlx5e_attach_encap(struct mlx5e_priv *priv,
			      struct mlx5e_tc_flow *flow,
			      struct net_device *mirred_dev,
			      int out_index,
			      struct netlink_ext_ack *extack,
			      struct net_device **encap_dev,
			      bool *encap_valid)
{
	struct mlx5_eswitch *esw = priv->mdev->priv.eswitch;
	struct mlx5_esw_flow_attr *attr = flow->esw_attr;
	struct mlx5e_tc_flow_parse_attr *parse_attr;
	struct ip_tunnel_info *tun_info;
	struct encap_key key, e_key;
	struct mlx5e_encap_entry *e;
	unsigned short family;
	uintptr_t hash_key;
	bool found = false;
	int err = 0;

	parse_attr = attr->parse_attr;
	tun_info = &parse_attr->tun_info[out_index];
	family = ip_tunnel_info_af(tun_info);
	key.ip_tun_key = &tun_info->key;
	key.tunnel_type = mlx5e_tc_tun_get_type(mirred_dev);

	hash_key = hash_encap_info(&key);

	hash_for_each_possible_rcu(esw->offloads.encap_tbl, e,
				   encap_hlist, hash_key) {
		e_key.ip_tun_key = &e->tun_info.key;
		e_key.tunnel_type = e->tunnel_type;
		if (!cmp_encap_info(&e_key, &key)) {
			found = true;
			break;
		}
	}

	/* must verify if encap is valid or not */
	if (found)
		goto attach_flow;

	e = kzalloc(sizeof(*e), GFP_KERNEL);
	if (!e)
		return -ENOMEM;

	e->tun_info = *tun_info;
	err = mlx5e_tc_tun_init_encap_attr(mirred_dev, priv, e, extack);
	if (err)
		goto out_err;

	INIT_LIST_HEAD(&e->flows);

	if (family == AF_INET)
		err = mlx5e_tc_tun_create_header_ipv4(priv, mirred_dev, e);
	else if (family == AF_INET6)
		err = mlx5e_tc_tun_create_header_ipv6(priv, mirred_dev, e);

	if (err)
		goto out_err;

	hash_add_rcu(esw->offloads.encap_tbl, &e->encap_hlist, hash_key);

attach_flow:
	list_add(&flow->encaps[out_index].list, &e->flows);
	flow->encaps[out_index].index = out_index;
	*encap_dev = e->out_dev;
	if (e->flags & MLX5_ENCAP_ENTRY_VALID) {
		attr->dests[out_index].encap_id = e->encap_id;
		attr->dests[out_index].flags |= MLX5_ESW_DEST_ENCAP_VALID;
		*encap_valid = true;
	} else {
		*encap_valid = false;
	}

	return err;

out_err:
	kfree(e);
	return err;
}

static int parse_tc_vlan_action(struct mlx5e_priv *priv,
				const struct flow_action_entry *act,
				struct mlx5_esw_flow_attr *attr,
				u32 *action)
{
	u8 vlan_idx = attr->total_vlan;

	if (vlan_idx >= MLX5_FS_VLAN_DEPTH)
		return -EOPNOTSUPP;

	switch (act->id) {
	case FLOW_ACTION_VLAN_POP:
		if (vlan_idx) {
			if (!mlx5_eswitch_vlan_actions_supported(priv->mdev,
								 MLX5_FS_VLAN_DEPTH))
				return -EOPNOTSUPP;

			*action |= MLX5_FLOW_CONTEXT_ACTION_VLAN_POP_2;
		} else {
			*action |= MLX5_FLOW_CONTEXT_ACTION_VLAN_POP;
		}
		break;
	case FLOW_ACTION_VLAN_PUSH:
		attr->vlan_vid[vlan_idx] = act->vlan.vid;
		attr->vlan_prio[vlan_idx] = act->vlan.prio;
		attr->vlan_proto[vlan_idx] = act->vlan.proto;
		if (!attr->vlan_proto[vlan_idx])
			attr->vlan_proto[vlan_idx] = htons(ETH_P_8021Q);

		if (vlan_idx) {
			if (!mlx5_eswitch_vlan_actions_supported(priv->mdev,
								 MLX5_FS_VLAN_DEPTH))
				return -EOPNOTSUPP;

			*action |= MLX5_FLOW_CONTEXT_ACTION_VLAN_PUSH_2;
		} else {
			if (!mlx5_eswitch_vlan_actions_supported(priv->mdev, 1) &&
			    (act->vlan.proto != htons(ETH_P_8021Q) ||
			     act->vlan.prio))
				return -EOPNOTSUPP;

			*action |= MLX5_FLOW_CONTEXT_ACTION_VLAN_PUSH;
		}
		break;
	default:
		return -EINVAL;
	}

	attr->total_vlan = vlan_idx + 1;

	return 0;
}

static int add_vlan_push_action(struct mlx5e_priv *priv,
				struct mlx5_esw_flow_attr *attr,
				struct net_device **out_dev,
				u32 *action)
{
	struct net_device *vlan_dev = *out_dev;
	struct flow_action_entry vlan_act = {
		.id = FLOW_ACTION_VLAN_PUSH,
		.vlan.vid = vlan_dev_vlan_id(vlan_dev),
		.vlan.proto = vlan_dev_vlan_proto(vlan_dev),
		.vlan.prio = 0,
	};
	int err;

	err = parse_tc_vlan_action(priv, &vlan_act, attr, action);
	if (err)
		return err;

	*out_dev = dev_get_by_index_rcu(dev_net(vlan_dev),
					dev_get_iflink(vlan_dev));
	if (is_vlan_dev(*out_dev))
		err = add_vlan_push_action(priv, attr, out_dev, action);

	return err;
}

static int add_vlan_pop_action(struct mlx5e_priv *priv,
			       struct mlx5_esw_flow_attr *attr,
			       u32 *action)
{
	int nest_level = vlan_get_encap_level(attr->parse_attr->filter_dev);
	struct flow_action_entry vlan_act = {
		.id = FLOW_ACTION_VLAN_POP,
	};
	int err = 0;

	while (nest_level--) {
		err = parse_tc_vlan_action(priv, &vlan_act, attr, action);
		if (err)
			return err;
	}

	return err;
}

static int parse_tc_fdb_actions(struct mlx5e_priv *priv,
				struct flow_action *flow_action,
				struct mlx5e_tc_flow *flow,
				struct netlink_ext_ack *extack)
{
	struct pedit_headers_action hdrs[2] = {};
	struct mlx5_eswitch *esw = priv->mdev->priv.eswitch;
	struct mlx5_esw_flow_attr *attr = flow->esw_attr;
	struct mlx5e_tc_flow_parse_attr *parse_attr = attr->parse_attr;
	struct mlx5e_rep_priv *rpriv = priv->ppriv;
	const struct ip_tunnel_info *info = NULL;
	const struct flow_action_entry *act;
	bool encap = false;
	u32 action = 0;
	int err, i;

	if (!flow_action_has_entries(flow_action))
		return -EINVAL;

	attr->in_rep = rpriv->rep;
	attr->in_mdev = priv->mdev;

	flow_action_for_each(i, act, flow_action) {
		switch (act->id) {
		case FLOW_ACTION_DROP:
			action |= MLX5_FLOW_CONTEXT_ACTION_DROP |
				  MLX5_FLOW_CONTEXT_ACTION_COUNT;
			break;
		case FLOW_ACTION_MANGLE:
		case FLOW_ACTION_ADD:
			err = parse_tc_pedit_action(priv, act, MLX5_FLOW_NAMESPACE_FDB,
						    parse_attr, hdrs, extack);
			if (err)
				return err;

			action |= MLX5_FLOW_CONTEXT_ACTION_MOD_HDR;
			attr->split_count = attr->out_count;
			break;
		case FLOW_ACTION_CSUM:
			if (csum_offload_supported(priv, action,
						   act->csum_flags, extack))
				break;

			return -EOPNOTSUPP;
		case FLOW_ACTION_REDIRECT:
		case FLOW_ACTION_MIRRED: {
			struct mlx5e_priv *out_priv;
			struct net_device *out_dev;

			out_dev = act->dev;
			if (!out_dev) {
				/* out_dev is NULL when filters with
				 * non-existing mirred device are replayed to
				 * the driver.
				 */
				return -EINVAL;
			}

			if (attr->out_count >= MLX5_MAX_FLOW_FWD_VPORTS) {
				NL_SET_ERR_MSG_MOD(extack,
						   "can't support more output ports, can't offload forwarding");
				pr_err("can't support more than %d output ports, can't offload forwarding\n",
				       attr->out_count);
				return -EOPNOTSUPP;
			}

			action |= MLX5_FLOW_CONTEXT_ACTION_FWD_DEST |
				  MLX5_FLOW_CONTEXT_ACTION_COUNT;
			if (netdev_port_same_parent_id(priv->netdev,
						       out_dev) ||
			    is_merged_eswitch_dev(priv, out_dev)) {
				struct mlx5_eswitch *esw = priv->mdev->priv.eswitch;
				struct net_device *uplink_dev = mlx5_eswitch_uplink_get_proto_dev(esw, REP_ETH);
				struct net_device *uplink_upper = netdev_master_upper_dev_get(uplink_dev);

				if (uplink_upper &&
				    netif_is_lag_master(uplink_upper) &&
				    uplink_upper == out_dev)
					out_dev = uplink_dev;

				if (is_vlan_dev(out_dev)) {
					err = add_vlan_push_action(priv, attr,
								   &out_dev,
								   &action);
					if (err)
						return err;
				}
				if (is_vlan_dev(parse_attr->filter_dev)) {
					err = add_vlan_pop_action(priv, attr,
								  &action);
					if (err)
						return err;
				}

				if (!mlx5e_eswitch_rep(out_dev))
					return -EOPNOTSUPP;

				out_priv = netdev_priv(out_dev);
				rpriv = out_priv->ppriv;
				attr->dests[attr->out_count].rep = rpriv->rep;
				attr->dests[attr->out_count].mdev = out_priv->mdev;
				attr->out_count++;
			} else if (encap) {
				parse_attr->mirred_ifindex[attr->out_count] =
					out_dev->ifindex;
				parse_attr->tun_info[attr->out_count] = *info;
				encap = false;
				attr->dests[attr->out_count].flags |=
					MLX5_ESW_DEST_ENCAP;
				attr->out_count++;
				/* attr->dests[].rep is resolved when we
				 * handle encap
				 */
			} else if (parse_attr->filter_dev != priv->netdev) {
				/* All mlx5 devices are called to configure
				 * high level device filters. Therefore, the
				 * *attempt* to  install a filter on invalid
				 * eswitch should not trigger an explicit error
				 */
				return -EINVAL;
			} else {
				NL_SET_ERR_MSG_MOD(extack,
						   "devices are not on same switch HW, can't offload forwarding");
				pr_err("devices %s %s not on same switch HW, can't offload forwarding\n",
				       priv->netdev->name, out_dev->name);
				return -EINVAL;
			}
			}
			break;
		case FLOW_ACTION_TUNNEL_ENCAP:
			info = act->tunnel;
			if (info)
				encap = true;
			else
				return -EOPNOTSUPP;

			break;
		case FLOW_ACTION_VLAN_PUSH:
		case FLOW_ACTION_VLAN_POP:
			if (act->id == FLOW_ACTION_VLAN_PUSH &&
			    (action & MLX5_FLOW_CONTEXT_ACTION_VLAN_POP)) {
				/* Replace vlan pop+push with vlan modify */
				action &= ~MLX5_FLOW_CONTEXT_ACTION_VLAN_POP;
				err = add_vlan_rewrite_action(priv,
							      MLX5_FLOW_NAMESPACE_FDB,
							      act, parse_attr, hdrs,
							      &action, extack);
			} else {
				err = parse_tc_vlan_action(priv, act, attr, &action);
			}
			if (err)
				return err;

			attr->split_count = attr->out_count;
			break;
		case FLOW_ACTION_VLAN_MANGLE:
			err = add_vlan_rewrite_action(priv,
						      MLX5_FLOW_NAMESPACE_FDB,
						      act, parse_attr, hdrs,
						      &action, extack);
			if (err)
				return err;

			attr->split_count = attr->out_count;
			break;
		case FLOW_ACTION_TUNNEL_DECAP:
			action |= MLX5_FLOW_CONTEXT_ACTION_DECAP;
			break;
		case FLOW_ACTION_GOTO: {
			u32 dest_chain = act->chain_index;
			u32 max_chain = mlx5_eswitch_get_chain_range(esw);

			if (dest_chain <= attr->chain) {
				NL_SET_ERR_MSG(extack, "Goto earlier chain isn't supported");
				return -EOPNOTSUPP;
			}
			if (dest_chain > max_chain) {
				NL_SET_ERR_MSG(extack, "Requested destination chain is out of supported range");
				return -EOPNOTSUPP;
			}
			action |= MLX5_FLOW_CONTEXT_ACTION_COUNT;
			attr->dest_chain = dest_chain;
			break;
			}
		default:
			NL_SET_ERR_MSG_MOD(extack, "The offload action is not supported");
			return -EOPNOTSUPP;
		}
	}

	if (hdrs[TCA_PEDIT_KEY_EX_CMD_SET].pedits ||
	    hdrs[TCA_PEDIT_KEY_EX_CMD_ADD].pedits) {
<<<<<<< HEAD
		err = alloc_tc_pedit_action(priv, MLX5_FLOW_NAMESPACE_FDB,
					    parse_attr, hdrs, extack);
=======
		err = alloc_tc_pedit_action(priv, MLX5_FLOW_NAMESPACE_KERNEL,
					    parse_attr, hdrs, &action, extack);
>>>>>>> 6d7ee2ed
		if (err)
			return err;
		/* in case all pedit actions are skipped, remove the MOD_HDR
		 * flag. we might have set split_count either by pedit or
		 * pop/push. if there is no pop/push either, reset it too.
		 */
		if (parse_attr->num_mod_hdr_actions == 0) {
			action &= ~MLX5_FLOW_CONTEXT_ACTION_MOD_HDR;
			if (!((action & MLX5_FLOW_CONTEXT_ACTION_VLAN_POP) ||
			      (action & MLX5_FLOW_CONTEXT_ACTION_VLAN_PUSH)))
				attr->split_count = 0;
		}
	}

	attr->action = action;
	if (!actions_match_supported(priv, flow_action, parse_attr, flow, extack))
		return -EOPNOTSUPP;

	if (attr->dest_chain) {
		if (attr->action & MLX5_FLOW_CONTEXT_ACTION_FWD_DEST) {
			NL_SET_ERR_MSG(extack, "Mirroring goto chain rules isn't supported");
			return -EOPNOTSUPP;
		}
		attr->action |= MLX5_FLOW_CONTEXT_ACTION_FWD_DEST;
	}

	if (attr->split_count > 0 && !mlx5_esw_has_fwd_fdb(priv->mdev)) {
		NL_SET_ERR_MSG_MOD(extack,
				   "current firmware doesn't support split rule for port mirroring");
		netdev_warn_once(priv->netdev, "current firmware doesn't support split rule for port mirroring\n");
		return -EOPNOTSUPP;
	}

	return 0;
}

static void get_flags(int flags, u16 *flow_flags)
{
	u16 __flow_flags = 0;

	if (flags & MLX5E_TC_INGRESS)
		__flow_flags |= MLX5E_TC_FLOW_INGRESS;
	if (flags & MLX5E_TC_EGRESS)
		__flow_flags |= MLX5E_TC_FLOW_EGRESS;

	if (flags & MLX5E_TC_ESW_OFFLOAD)
		__flow_flags |= MLX5E_TC_FLOW_ESWITCH;
	if (flags & MLX5E_TC_NIC_OFFLOAD)
		__flow_flags |= MLX5E_TC_FLOW_NIC;

	*flow_flags = __flow_flags;
}

static const struct rhashtable_params tc_ht_params = {
	.head_offset = offsetof(struct mlx5e_tc_flow, node),
	.key_offset = offsetof(struct mlx5e_tc_flow, cookie),
	.key_len = sizeof(((struct mlx5e_tc_flow *)0)->cookie),
	.automatic_shrinking = true,
};

static struct rhashtable *get_tc_ht(struct mlx5e_priv *priv, int flags)
{
	struct mlx5_eswitch *esw = priv->mdev->priv.eswitch;
	struct mlx5e_rep_priv *uplink_rpriv;

	if (flags & MLX5E_TC_ESW_OFFLOAD) {
		uplink_rpriv = mlx5_eswitch_get_uplink_priv(esw, REP_ETH);
		return &uplink_rpriv->uplink_priv.tc_ht;
	} else /* NIC offload */
		return &priv->fs.tc.ht;
}

static bool is_peer_flow_needed(struct mlx5e_tc_flow *flow)
{
	struct mlx5_esw_flow_attr *attr = flow->esw_attr;
	bool is_rep_ingress = attr->in_rep->vport != MLX5_VPORT_UPLINK &&
			      flow->flags & MLX5E_TC_FLOW_INGRESS;
	bool act_is_encap = !!(attr->action &
			       MLX5_FLOW_CONTEXT_ACTION_PACKET_REFORMAT);
	bool esw_paired = mlx5_devcom_is_paired(attr->in_mdev->priv.devcom,
						MLX5_DEVCOM_ESW_OFFLOADS);

	if (!esw_paired)
		return false;

	if ((mlx5_lag_is_sriov(attr->in_mdev) ||
	     mlx5_lag_is_multipath(attr->in_mdev)) &&
	    (is_rep_ingress || act_is_encap))
		return true;

	return false;
}

static int
mlx5e_alloc_flow(struct mlx5e_priv *priv, int attr_size,
		 struct tc_cls_flower_offload *f, u16 flow_flags,
		 struct mlx5e_tc_flow_parse_attr **__parse_attr,
		 struct mlx5e_tc_flow **__flow)
{
	struct mlx5e_tc_flow_parse_attr *parse_attr;
	struct mlx5e_tc_flow *flow;
	int err;

	flow = kzalloc(sizeof(*flow) + attr_size, GFP_KERNEL);
	parse_attr = kvzalloc(sizeof(*parse_attr), GFP_KERNEL);
	if (!parse_attr || !flow) {
		err = -ENOMEM;
		goto err_free;
	}

	flow->cookie = f->cookie;
	flow->flags = flow_flags;
	flow->priv = priv;

	*__flow = flow;
	*__parse_attr = parse_attr;

	return 0;

err_free:
	kfree(flow);
	kvfree(parse_attr);
	return err;
}

static void
mlx5e_flow_esw_attr_init(struct mlx5_esw_flow_attr *esw_attr,
			 struct mlx5e_priv *priv,
			 struct mlx5e_tc_flow_parse_attr *parse_attr,
			 struct tc_cls_flower_offload *f,
			 struct mlx5_eswitch_rep *in_rep,
			 struct mlx5_core_dev *in_mdev)
{
	struct mlx5_eswitch *esw = priv->mdev->priv.eswitch;

	esw_attr->parse_attr = parse_attr;
	esw_attr->chain = f->common.chain_index;
	esw_attr->prio = TC_H_MAJ(f->common.prio) >> 16;

	esw_attr->in_rep = in_rep;
	esw_attr->in_mdev = in_mdev;

	if (MLX5_CAP_ESW(esw->dev, counter_eswitch_affinity) ==
	    MLX5_COUNTER_SOURCE_ESWITCH)
		esw_attr->counter_dev = in_mdev;
	else
		esw_attr->counter_dev = priv->mdev;
}

static struct mlx5e_tc_flow *
__mlx5e_add_fdb_flow(struct mlx5e_priv *priv,
		     struct tc_cls_flower_offload *f,
		     u16 flow_flags,
		     struct net_device *filter_dev,
		     struct mlx5_eswitch_rep *in_rep,
		     struct mlx5_core_dev *in_mdev)
{
	struct flow_rule *rule = tc_cls_flower_offload_flow_rule(f);
	struct netlink_ext_ack *extack = f->common.extack;
	struct mlx5e_tc_flow_parse_attr *parse_attr;
	struct mlx5e_tc_flow *flow;
	int attr_size, err;

	flow_flags |= MLX5E_TC_FLOW_ESWITCH;
	attr_size  = sizeof(struct mlx5_esw_flow_attr);
	err = mlx5e_alloc_flow(priv, attr_size, f, flow_flags,
			       &parse_attr, &flow);
	if (err)
		goto out;

	parse_attr->filter_dev = filter_dev;
	mlx5e_flow_esw_attr_init(flow->esw_attr,
				 priv, parse_attr,
				 f, in_rep, in_mdev);

	err = parse_cls_flower(flow->priv, flow, &parse_attr->spec,
			       f, filter_dev);
	if (err)
		goto err_free;

	err = parse_tc_fdb_actions(priv, &rule->action, flow, extack);
	if (err)
		goto err_free;

	err = mlx5e_tc_add_fdb_flow(priv, flow, extack);
	if (err) {
		if (!(err == -ENETUNREACH && mlx5_lag_is_multipath(in_mdev)))
			goto err_free;

		add_unready_flow(flow);
	}

	return flow;

err_free:
	kfree(flow);
	kvfree(parse_attr);
out:
	return ERR_PTR(err);
}

static int mlx5e_tc_add_fdb_peer_flow(struct tc_cls_flower_offload *f,
				      struct mlx5e_tc_flow *flow,
				      u16 flow_flags)
{
	struct mlx5e_priv *priv = flow->priv, *peer_priv;
	struct mlx5_eswitch *esw = priv->mdev->priv.eswitch, *peer_esw;
	struct mlx5_devcom *devcom = priv->mdev->priv.devcom;
	struct mlx5e_tc_flow_parse_attr *parse_attr;
	struct mlx5e_rep_priv *peer_urpriv;
	struct mlx5e_tc_flow *peer_flow;
	struct mlx5_core_dev *in_mdev;
	int err = 0;

	peer_esw = mlx5_devcom_get_peer_data(devcom, MLX5_DEVCOM_ESW_OFFLOADS);
	if (!peer_esw)
		return -ENODEV;

	peer_urpriv = mlx5_eswitch_get_uplink_priv(peer_esw, REP_ETH);
	peer_priv = netdev_priv(peer_urpriv->netdev);

	/* in_mdev is assigned of which the packet originated from.
	 * So packets redirected to uplink use the same mdev of the
	 * original flow and packets redirected from uplink use the
	 * peer mdev.
	 */
	if (flow->esw_attr->in_rep->vport == MLX5_VPORT_UPLINK)
		in_mdev = peer_priv->mdev;
	else
		in_mdev = priv->mdev;

	parse_attr = flow->esw_attr->parse_attr;
	peer_flow = __mlx5e_add_fdb_flow(peer_priv, f, flow_flags,
					 parse_attr->filter_dev,
					 flow->esw_attr->in_rep, in_mdev);
	if (IS_ERR(peer_flow)) {
		err = PTR_ERR(peer_flow);
		goto out;
	}

	flow->peer_flow = peer_flow;
	flow->flags |= MLX5E_TC_FLOW_DUP;
	mutex_lock(&esw->offloads.peer_mutex);
	list_add_tail(&flow->peer, &esw->offloads.peer_flows);
	mutex_unlock(&esw->offloads.peer_mutex);

out:
	mlx5_devcom_release_peer_data(devcom, MLX5_DEVCOM_ESW_OFFLOADS);
	return err;
}

static int
mlx5e_add_fdb_flow(struct mlx5e_priv *priv,
		   struct tc_cls_flower_offload *f,
		   u16 flow_flags,
		   struct net_device *filter_dev,
		   struct mlx5e_tc_flow **__flow)
{
	struct mlx5e_rep_priv *rpriv = priv->ppriv;
	struct mlx5_eswitch_rep *in_rep = rpriv->rep;
	struct mlx5_core_dev *in_mdev = priv->mdev;
	struct mlx5e_tc_flow *flow;
	int err;

	flow = __mlx5e_add_fdb_flow(priv, f, flow_flags, filter_dev, in_rep,
				    in_mdev);
	if (IS_ERR(flow))
		return PTR_ERR(flow);

	if (is_peer_flow_needed(flow)) {
		err = mlx5e_tc_add_fdb_peer_flow(f, flow, flow_flags);
		if (err) {
			mlx5e_tc_del_fdb_flow(priv, flow);
			goto out;
		}
	}

	*__flow = flow;

	return 0;

out:
	return err;
}

static int
mlx5e_add_nic_flow(struct mlx5e_priv *priv,
		   struct tc_cls_flower_offload *f,
		   u16 flow_flags,
		   struct net_device *filter_dev,
		   struct mlx5e_tc_flow **__flow)
{
	struct flow_rule *rule = tc_cls_flower_offload_flow_rule(f);
	struct netlink_ext_ack *extack = f->common.extack;
	struct mlx5e_tc_flow_parse_attr *parse_attr;
	struct mlx5e_tc_flow *flow;
	int attr_size, err;

	/* multi-chain not supported for NIC rules */
	if (!tc_cls_can_offload_and_chain0(priv->netdev, &f->common))
		return -EOPNOTSUPP;

	flow_flags |= MLX5E_TC_FLOW_NIC;
	attr_size  = sizeof(struct mlx5_nic_flow_attr);
	err = mlx5e_alloc_flow(priv, attr_size, f, flow_flags,
			       &parse_attr, &flow);
	if (err)
		goto out;

	parse_attr->filter_dev = filter_dev;
	err = parse_cls_flower(flow->priv, flow, &parse_attr->spec,
			       f, filter_dev);
	if (err)
		goto err_free;

	err = parse_tc_nic_actions(priv, &rule->action, parse_attr, flow, extack);
	if (err)
		goto err_free;

	err = mlx5e_tc_add_nic_flow(priv, parse_attr, flow, extack);
	if (err)
		goto err_free;

	flow->flags |= MLX5E_TC_FLOW_OFFLOADED;
	kvfree(parse_attr);
	*__flow = flow;

	return 0;

err_free:
	kfree(flow);
	kvfree(parse_attr);
out:
	return err;
}

static int
mlx5e_tc_add_flow(struct mlx5e_priv *priv,
		  struct tc_cls_flower_offload *f,
		  int flags,
		  struct net_device *filter_dev,
		  struct mlx5e_tc_flow **flow)
{
	struct mlx5_eswitch *esw = priv->mdev->priv.eswitch;
	u16 flow_flags;
	int err;

	get_flags(flags, &flow_flags);

	if (!tc_can_offload_extack(priv->netdev, f->common.extack))
		return -EOPNOTSUPP;

	if (esw && esw->mode == SRIOV_OFFLOADS)
		err = mlx5e_add_fdb_flow(priv, f, flow_flags,
					 filter_dev, flow);
	else
		err = mlx5e_add_nic_flow(priv, f, flow_flags,
					 filter_dev, flow);

	return err;
}

int mlx5e_configure_flower(struct net_device *dev, struct mlx5e_priv *priv,
			   struct tc_cls_flower_offload *f, int flags)
{
	struct netlink_ext_ack *extack = f->common.extack;
	struct rhashtable *tc_ht = get_tc_ht(priv, flags);
	struct mlx5e_tc_flow *flow;
	int err = 0;

	flow = rhashtable_lookup_fast(tc_ht, &f->cookie, tc_ht_params);
	if (flow) {
		NL_SET_ERR_MSG_MOD(extack,
				   "flow cookie already exists, ignoring");
		netdev_warn_once(priv->netdev,
				 "flow cookie %lx already exists, ignoring\n",
				 f->cookie);
		goto out;
	}

	err = mlx5e_tc_add_flow(priv, f, flags, dev, &flow);
	if (err)
		goto out;

	err = rhashtable_insert_fast(tc_ht, &flow->node, tc_ht_params);
	if (err)
		goto err_free;

	return 0;

err_free:
	mlx5e_tc_del_flow(priv, flow);
	kfree(flow);
out:
	return err;
}

#define DIRECTION_MASK (MLX5E_TC_INGRESS | MLX5E_TC_EGRESS)
#define FLOW_DIRECTION_MASK (MLX5E_TC_FLOW_INGRESS | MLX5E_TC_FLOW_EGRESS)

static bool same_flow_direction(struct mlx5e_tc_flow *flow, int flags)
{
	if ((flow->flags & FLOW_DIRECTION_MASK) == (flags & DIRECTION_MASK))
		return true;

	return false;
}

int mlx5e_delete_flower(struct net_device *dev, struct mlx5e_priv *priv,
			struct tc_cls_flower_offload *f, int flags)
{
	struct rhashtable *tc_ht = get_tc_ht(priv, flags);
	struct mlx5e_tc_flow *flow;

	flow = rhashtable_lookup_fast(tc_ht, &f->cookie, tc_ht_params);
	if (!flow || !same_flow_direction(flow, flags))
		return -EINVAL;

	rhashtable_remove_fast(tc_ht, &flow->node, tc_ht_params);

	mlx5e_tc_del_flow(priv, flow);

	kfree(flow);

	return 0;
}

int mlx5e_stats_flower(struct net_device *dev, struct mlx5e_priv *priv,
		       struct tc_cls_flower_offload *f, int flags)
{
	struct mlx5_devcom *devcom = priv->mdev->priv.devcom;
	struct rhashtable *tc_ht = get_tc_ht(priv, flags);
	struct mlx5_eswitch *peer_esw;
	struct mlx5e_tc_flow *flow;
	struct mlx5_fc *counter;
	u64 lastuse = 0;
	u64 packets = 0;
	u64 bytes = 0;

	flow = rhashtable_lookup_fast(tc_ht, &f->cookie, tc_ht_params);
	if (!flow || !same_flow_direction(flow, flags))
		return -EINVAL;

	if (flow->flags & MLX5E_TC_FLOW_OFFLOADED) {
		counter = mlx5e_tc_get_counter(flow);
		if (!counter)
			return 0;

		mlx5_fc_query_cached(counter, &bytes, &packets, &lastuse);
	}

	/* Under multipath it's possible for one rule to be currently
	 * un-offloaded while the other rule is offloaded.
	 */
	peer_esw = mlx5_devcom_get_peer_data(devcom, MLX5_DEVCOM_ESW_OFFLOADS);
	if (!peer_esw)
		goto out;

	if ((flow->flags & MLX5E_TC_FLOW_DUP) &&
	    (flow->peer_flow->flags & MLX5E_TC_FLOW_OFFLOADED)) {
		u64 bytes2;
		u64 packets2;
		u64 lastuse2;

		counter = mlx5e_tc_get_counter(flow->peer_flow);
		if (!counter)
			goto no_peer_counter;
		mlx5_fc_query_cached(counter, &bytes2, &packets2, &lastuse2);

		bytes += bytes2;
		packets += packets2;
		lastuse = max_t(u64, lastuse, lastuse2);
	}

no_peer_counter:
	mlx5_devcom_release_peer_data(devcom, MLX5_DEVCOM_ESW_OFFLOADS);
out:
	flow_stats_update(&f->stats, bytes, packets, lastuse);

	return 0;
}

static void mlx5e_tc_hairpin_update_dead_peer(struct mlx5e_priv *priv,
					      struct mlx5e_priv *peer_priv)
{
	struct mlx5_core_dev *peer_mdev = peer_priv->mdev;
	struct mlx5e_hairpin_entry *hpe;
	u16 peer_vhca_id;
	int bkt;

	if (!same_hw_devs(priv, peer_priv))
		return;

	peer_vhca_id = MLX5_CAP_GEN(peer_mdev, vhca_id);

	hash_for_each(priv->fs.tc.hairpin_tbl, bkt, hpe, hairpin_hlist) {
		if (hpe->peer_vhca_id == peer_vhca_id)
			hpe->hp->pair->peer_gone = true;
	}
}

static int mlx5e_tc_netdev_event(struct notifier_block *this,
				 unsigned long event, void *ptr)
{
	struct net_device *ndev = netdev_notifier_info_to_dev(ptr);
	struct mlx5e_flow_steering *fs;
	struct mlx5e_priv *peer_priv;
	struct mlx5e_tc_table *tc;
	struct mlx5e_priv *priv;

	if (ndev->netdev_ops != &mlx5e_netdev_ops ||
	    event != NETDEV_UNREGISTER ||
	    ndev->reg_state == NETREG_REGISTERED)
		return NOTIFY_DONE;

	tc = container_of(this, struct mlx5e_tc_table, netdevice_nb);
	fs = container_of(tc, struct mlx5e_flow_steering, tc);
	priv = container_of(fs, struct mlx5e_priv, fs);
	peer_priv = netdev_priv(ndev);
	if (priv == peer_priv ||
	    !(priv->netdev->features & NETIF_F_HW_TC))
		return NOTIFY_DONE;

	mlx5e_tc_hairpin_update_dead_peer(priv, peer_priv);

	return NOTIFY_DONE;
}

int mlx5e_tc_nic_init(struct mlx5e_priv *priv)
{
	struct mlx5e_tc_table *tc = &priv->fs.tc;
	int err;

	hash_init(tc->mod_hdr_tbl);
	hash_init(tc->hairpin_tbl);

	err = rhashtable_init(&tc->ht, &tc_ht_params);
	if (err)
		return err;

	tc->netdevice_nb.notifier_call = mlx5e_tc_netdev_event;
	if (register_netdevice_notifier(&tc->netdevice_nb)) {
		tc->netdevice_nb.notifier_call = NULL;
		mlx5_core_warn(priv->mdev, "Failed to register netdev notifier\n");
	}

	return err;
}

static void _mlx5e_tc_del_flow(void *ptr, void *arg)
{
	struct mlx5e_tc_flow *flow = ptr;
	struct mlx5e_priv *priv = flow->priv;

	mlx5e_tc_del_flow(priv, flow);
	kfree(flow);
}

void mlx5e_tc_nic_cleanup(struct mlx5e_priv *priv)
{
	struct mlx5e_tc_table *tc = &priv->fs.tc;

	if (tc->netdevice_nb.notifier_call)
		unregister_netdevice_notifier(&tc->netdevice_nb);

	rhashtable_destroy(&tc->ht);

	if (!IS_ERR_OR_NULL(tc->t)) {
		mlx5_destroy_flow_table(tc->t);
		tc->t = NULL;
	}
}

int mlx5e_tc_esw_init(struct rhashtable *tc_ht)
{
	return rhashtable_init(tc_ht, &tc_ht_params);
}

void mlx5e_tc_esw_cleanup(struct rhashtable *tc_ht)
{
	rhashtable_free_and_destroy(tc_ht, _mlx5e_tc_del_flow, NULL);
}

int mlx5e_tc_num_filters(struct mlx5e_priv *priv, int flags)
{
	struct rhashtable *tc_ht = get_tc_ht(priv, flags);

	return atomic_read(&tc_ht->nelems);
}

void mlx5e_tc_clean_fdb_peer_flows(struct mlx5_eswitch *esw)
{
	struct mlx5e_tc_flow *flow, *tmp;

	list_for_each_entry_safe(flow, tmp, &esw->offloads.peer_flows, peer)
		__mlx5e_tc_del_fdb_peer_flow(flow);
}

void mlx5e_tc_reoffload_flows_work(struct work_struct *work)
{
	struct mlx5_rep_uplink_priv *rpriv =
		container_of(work, struct mlx5_rep_uplink_priv,
			     reoffload_flows_work);
	struct mlx5e_tc_flow *flow, *tmp;

	rtnl_lock();
	list_for_each_entry_safe(flow, tmp, &rpriv->unready_flows, unready) {
		if (!mlx5e_tc_add_fdb_flow(flow->priv, flow, NULL))
			remove_unready_flow(flow);
	}
	rtnl_unlock();
}<|MERGE_RESOLUTION|>--- conflicted
+++ resolved
@@ -2948,13 +2948,8 @@
 
 	if (hdrs[TCA_PEDIT_KEY_EX_CMD_SET].pedits ||
 	    hdrs[TCA_PEDIT_KEY_EX_CMD_ADD].pedits) {
-<<<<<<< HEAD
 		err = alloc_tc_pedit_action(priv, MLX5_FLOW_NAMESPACE_FDB,
-					    parse_attr, hdrs, extack);
-=======
-		err = alloc_tc_pedit_action(priv, MLX5_FLOW_NAMESPACE_KERNEL,
 					    parse_attr, hdrs, &action, extack);
->>>>>>> 6d7ee2ed
 		if (err)
 			return err;
 		/* in case all pedit actions are skipped, remove the MOD_HDR
