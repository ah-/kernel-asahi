/* SPDX-License-Identifier: GPL-2.0-only */
/****************************************************************************
 * Driver for Solarflare network controllers and boards
 * Copyright 2005-2006 Fen Systems Ltd.
 * Copyright 2006-2013 Solarflare Communications Inc.
 */

#ifndef EFX_EFX_H
#define EFX_EFX_H

#include "net_driver.h"
#include "filter.h"

int efx_net_open(struct net_device *net_dev);
int efx_net_stop(struct net_device *net_dev);

/* TX */
void efx_init_tx_queue_core_txq(struct efx_tx_queue *tx_queue);
netdev_tx_t efx_hard_start_xmit(struct sk_buff *skb,
				struct net_device *net_dev);
netdev_tx_t efx_enqueue_skb(struct efx_tx_queue *tx_queue, struct sk_buff *skb);
void efx_xmit_done(struct efx_tx_queue *tx_queue, unsigned int index);
void efx_xmit_done_single(struct efx_tx_queue *tx_queue);
int efx_setup_tc(struct net_device *net_dev, enum tc_setup_type type,
		 void *type_data);
extern unsigned int efx_piobuf_size;
extern bool efx_separate_tx_channels;

/* RX */
void __efx_rx_packet(struct efx_channel *channel);
void efx_rx_packet(struct efx_rx_queue *rx_queue, unsigned int index,
		   unsigned int n_frags, unsigned int len, u16 flags);
static inline void efx_rx_flush_packet(struct efx_channel *channel)
{
	if (channel->rx_pkt_n_frags)
		__efx_rx_packet(channel);
}

#define EFX_MAX_DMAQ_SIZE 4096UL
#define EFX_DEFAULT_DMAQ_SIZE 1024UL
#define EFX_MIN_DMAQ_SIZE 512UL

#define EFX_MAX_EVQ_SIZE 16384UL
#define EFX_MIN_EVQ_SIZE 512UL

/* Maximum number of TCP segments we support for soft-TSO */
#define EFX_TSO_MAX_SEGS	100

/* The smallest [rt]xq_entries that the driver supports.  RX minimum
 * is a bit arbitrary.  For TX, we must have space for at least 2
 * TSO skbs.
 */
#define EFX_RXQ_MIN_ENT		128U
#define EFX_TXQ_MIN_ENT(efx)	(2 * efx_tx_max_skb_descs(efx))

/* All EF10 architecture NICs steal one bit of the DMAQ size for various
 * other purposes when counting TxQ entries, so we halve the queue size.
 */
#define EFX_TXQ_MAX_ENT(efx)	(EFX_WORKAROUND_EF10(efx) ? \
				 EFX_MAX_DMAQ_SIZE / 2 : EFX_MAX_DMAQ_SIZE)

static inline bool efx_rss_enabled(struct efx_nic *efx)
{
	return efx->rss_spread > 1;
}

/* Filters */

/**
 * efx_filter_insert_filter - add or replace a filter
 * @efx: NIC in which to insert the filter
 * @spec: Specification for the filter
 * @replace_equal: Flag for whether the specified filter may replace an
 *	existing filter with equal priority
 *
 * On success, return the filter ID.
 * On failure, return a negative error code.
 *
 * If existing filters have equal match values to the new filter spec,
 * then the new filter might replace them or the function might fail,
 * as follows.
 *
 * 1. If the existing filters have lower priority, or @replace_equal
 *    is set and they have equal priority, replace them.
 *
 * 2. If the existing filters have higher priority, return -%EPERM.
 *
 * 3. If !efx_filter_is_mc_recipient(@spec), or the NIC does not
 *    support delivery to multiple recipients, return -%EEXIST.
 *
 * This implies that filters for multiple multicast recipients must
 * all be inserted with the same priority and @replace_equal = %false.
 */
static inline s32 efx_filter_insert_filter(struct efx_nic *efx,
					   struct efx_filter_spec *spec,
					   bool replace_equal)
{
	return efx->type->filter_insert(efx, spec, replace_equal);
}

/**
 * efx_filter_remove_id_safe - remove a filter by ID, carefully
 * @efx: NIC from which to remove the filter
 * @priority: Priority of filter, as passed to @efx_filter_insert_filter
 * @filter_id: ID of filter, as returned by @efx_filter_insert_filter
 *
 * This function will range-check @filter_id, so it is safe to call
 * with a value passed from userland.
 */
static inline int efx_filter_remove_id_safe(struct efx_nic *efx,
					    enum efx_filter_priority priority,
					    u32 filter_id)
{
	return efx->type->filter_remove_safe(efx, priority, filter_id);
}

/**
 * efx_filter_get_filter_safe - retrieve a filter by ID, carefully
 * @efx: NIC from which to remove the filter
 * @priority: Priority of filter, as passed to @efx_filter_insert_filter
 * @filter_id: ID of filter, as returned by @efx_filter_insert_filter
 * @spec: Buffer in which to store filter specification
 *
 * This function will range-check @filter_id, so it is safe to call
 * with a value passed from userland.
 */
static inline int
efx_filter_get_filter_safe(struct efx_nic *efx,
			   enum efx_filter_priority priority,
			   u32 filter_id, struct efx_filter_spec *spec)
{
	return efx->type->filter_get_safe(efx, priority, filter_id, spec);
}

static inline u32 efx_filter_count_rx_used(struct efx_nic *efx,
					   enum efx_filter_priority priority)
{
	return efx->type->filter_count_rx_used(efx, priority);
}
static inline u32 efx_filter_get_rx_id_limit(struct efx_nic *efx)
{
	return efx->type->filter_get_rx_id_limit(efx);
}
static inline s32 efx_filter_get_rx_ids(struct efx_nic *efx,
					enum efx_filter_priority priority,
					u32 *buf, u32 size)
{
	return efx->type->filter_get_rx_ids(efx, priority, buf, size);
}
#ifdef CONFIG_RFS_ACCEL
int efx_filter_rfs(struct net_device *net_dev, const struct sk_buff *skb,
		   u16 rxq_index, u32 flow_id);
bool __efx_filter_rfs_expire(struct efx_channel *channel, unsigned int quota);
<<<<<<< HEAD
static inline void efx_filter_rfs_expire(struct work_struct *data)
{
	struct delayed_work *dwork = to_delayed_work(data);
	struct efx_channel *channel;
	unsigned int time, quota;

	channel = container_of(dwork, struct efx_channel, filter_work);
	time = jiffies - channel->rfs_last_expiry;
	quota = channel->rfs_filter_count * time / (30 * HZ);
	if (quota > 20 && __efx_filter_rfs_expire(channel, min(channel->rfs_filter_count, quota)))
		channel->rfs_last_expiry += time;
	/* Ensure we do more work eventually even if NAPI poll is not happening */
	schedule_delayed_work(dwork, 30 * HZ);
}
#define efx_filter_rfs_enabled() 1
#else
static inline void efx_filter_rfs_expire(struct work_struct *data) {}
#define efx_filter_rfs_enabled() 0
=======
>>>>>>> 04d5ce62
#endif

/* RSS contexts */
static inline bool efx_rss_active(struct efx_rss_context *ctx)
{
	return ctx->context_id != EFX_MCDI_RSS_CONTEXT_INVALID;
}

/* Ethtool support */
extern const struct ethtool_ops efx_ethtool_ops;

/* Global */
unsigned int efx_usecs_to_ticks(struct efx_nic *efx, unsigned int usecs);
unsigned int efx_ticks_to_usecs(struct efx_nic *efx, unsigned int ticks);
int efx_init_irq_moderation(struct efx_nic *efx, unsigned int tx_usecs,
			    unsigned int rx_usecs, bool rx_adaptive,
			    bool rx_may_override_tx);
void efx_get_irq_moderation(struct efx_nic *efx, unsigned int *tx_usecs,
			    unsigned int *rx_usecs, bool *rx_adaptive);

/* Dummy PHY ops for PHY drivers */
int efx_port_dummy_op_int(struct efx_nic *efx);
void efx_port_dummy_op_void(struct efx_nic *efx);

/* Update the generic software stats in the passed stats array */
void efx_update_sw_stats(struct efx_nic *efx, u64 *stats);

/* MTD */
#ifdef CONFIG_SFC_MTD
int efx_mtd_add(struct efx_nic *efx, struct efx_mtd_partition *parts,
		size_t n_parts, size_t sizeof_part);
static inline int efx_mtd_probe(struct efx_nic *efx)
{
	return efx->type->mtd_probe(efx);
}
void efx_mtd_rename(struct efx_nic *efx);
void efx_mtd_remove(struct efx_nic *efx);
#else
static inline int efx_mtd_probe(struct efx_nic *efx) { return 0; }
static inline void efx_mtd_rename(struct efx_nic *efx) {}
static inline void efx_mtd_remove(struct efx_nic *efx) {}
#endif

#ifdef CONFIG_SFC_SRIOV
static inline unsigned int efx_vf_size(struct efx_nic *efx)
{
	return 1 << efx->vi_scale;
}
#endif

static inline void efx_schedule_channel(struct efx_channel *channel)
{
	netif_vdbg(channel->efx, intr, channel->efx->net_dev,
		   "channel %d scheduling NAPI poll on CPU%d\n",
		   channel->channel, raw_smp_processor_id());

	napi_schedule(&channel->napi_str);
}

static inline void efx_schedule_channel_irq(struct efx_channel *channel)
{
	channel->event_test_cpu = raw_smp_processor_id();
	efx_schedule_channel(channel);
}

void efx_link_clear_advertising(struct efx_nic *efx);
void efx_link_set_wanted_fc(struct efx_nic *efx, u8);

static inline void efx_device_detach_sync(struct efx_nic *efx)
{
	struct net_device *dev = efx->net_dev;

	/* Lock/freeze all TX queues so that we can be sure the
	 * TX scheduler is stopped when we're done and before
	 * netif_device_present() becomes false.
	 */
	netif_tx_lock_bh(dev);
	netif_device_detach(dev);
	netif_tx_unlock_bh(dev);
}

static inline void efx_device_attach_if_not_resetting(struct efx_nic *efx)
{
	if ((efx->state != STATE_DISABLED) && !efx->reset_pending)
		netif_device_attach(efx->net_dev);
}

static inline bool efx_rwsem_assert_write_locked(struct rw_semaphore *sem)
{
	if (WARN_ON(down_read_trylock(sem))) {
		up_read(sem);
		return false;
	}
	return true;
}

int efx_xdp_tx_buffers(struct efx_nic *efx, int n, struct xdp_frame **xdpfs,
		       bool flush);

#endif /* EFX_EFX_H */<|MERGE_RESOLUTION|>--- conflicted
+++ resolved
@@ -151,27 +151,6 @@
 int efx_filter_rfs(struct net_device *net_dev, const struct sk_buff *skb,
 		   u16 rxq_index, u32 flow_id);
 bool __efx_filter_rfs_expire(struct efx_channel *channel, unsigned int quota);
-<<<<<<< HEAD
-static inline void efx_filter_rfs_expire(struct work_struct *data)
-{
-	struct delayed_work *dwork = to_delayed_work(data);
-	struct efx_channel *channel;
-	unsigned int time, quota;
-
-	channel = container_of(dwork, struct efx_channel, filter_work);
-	time = jiffies - channel->rfs_last_expiry;
-	quota = channel->rfs_filter_count * time / (30 * HZ);
-	if (quota > 20 && __efx_filter_rfs_expire(channel, min(channel->rfs_filter_count, quota)))
-		channel->rfs_last_expiry += time;
-	/* Ensure we do more work eventually even if NAPI poll is not happening */
-	schedule_delayed_work(dwork, 30 * HZ);
-}
-#define efx_filter_rfs_enabled() 1
-#else
-static inline void efx_filter_rfs_expire(struct work_struct *data) {}
-#define efx_filter_rfs_enabled() 0
-=======
->>>>>>> 04d5ce62
 #endif
 
 /* RSS contexts */
