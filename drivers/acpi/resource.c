// SPDX-License-Identifier: GPL-2.0-only
/*
 * drivers/acpi/resource.c - ACPI device resources interpretation.
 *
 * Copyright (C) 2012, Intel Corp.
 * Author: Rafael J. Wysocki <rafael.j.wysocki@intel.com>
 *
 * ~~~~~~~~~~~~~~~~~~~~~~~~~~~~~~~~~~~~~~~~~~~~~~~~~~~~~~~~~~~~~~~~~~~~~~~~~~~
 *
 * ~~~~~~~~~~~~~~~~~~~~~~~~~~~~~~~~~~~~~~~~~~~~~~~~~~~~~~~~~~~~~~~~~~~~~~~~~~~
 */

#include <linux/acpi.h>
#include <linux/device.h>
#include <linux/export.h>
#include <linux/ioport.h>
#include <linux/slab.h>
#include <linux/irq.h>
#include <linux/dmi.h>

#ifdef CONFIG_X86
#define valid_IRQ(i) (((i) != 0) && ((i) != 2))
static inline bool acpi_iospace_resource_valid(struct resource *res)
{
	/* On X86 IO space is limited to the [0 - 64K] IO port range */
	return res->end < 0x10003;
}
#else
#define valid_IRQ(i) (true)
/*
 * ACPI IO descriptors on arches other than X86 contain MMIO CPU physical
 * addresses mapping IO space in CPU physical address space, IO space
 * resources can be placed anywhere in the 64-bit physical address space.
 */
static inline bool
acpi_iospace_resource_valid(struct resource *res) { return true; }
#endif

#if IS_ENABLED(CONFIG_ACPI_GENERIC_GSI)
static inline bool is_gsi(struct acpi_resource_extended_irq *ext_irq)
{
	return ext_irq->resource_source.string_length == 0 &&
	       ext_irq->producer_consumer == ACPI_CONSUMER;
}
#else
static inline bool is_gsi(struct acpi_resource_extended_irq *ext_irq)
{
	return true;
}
#endif

static bool acpi_dev_resource_len_valid(u64 start, u64 end, u64 len, bool io)
{
	u64 reslen = end - start + 1;

	/*
	 * CHECKME: len might be required to check versus a minimum
	 * length as well. 1 for io is fine, but for memory it does
	 * not make any sense at all.
	 * Note: some BIOSes report incorrect length for ACPI address space
	 * descriptor, so remove check of 'reslen == len' to avoid regression.
	 */
	if (len && reslen && start <= end)
		return true;

	pr_debug("ACPI: invalid or unassigned resource %s [%016llx - %016llx] length [%016llx]\n",
		io ? "io" : "mem", start, end, len);

	return false;
}

static void acpi_dev_memresource_flags(struct resource *res, u64 len,
				       u8 write_protect)
{
	res->flags = IORESOURCE_MEM;

	if (!acpi_dev_resource_len_valid(res->start, res->end, len, false))
		res->flags |= IORESOURCE_DISABLED | IORESOURCE_UNSET;

	if (write_protect == ACPI_READ_WRITE_MEMORY)
		res->flags |= IORESOURCE_MEM_WRITEABLE;
}

static void acpi_dev_get_memresource(struct resource *res, u64 start, u64 len,
				     u8 write_protect)
{
	res->start = start;
	res->end = start + len - 1;
	acpi_dev_memresource_flags(res, len, write_protect);
}

/**
 * acpi_dev_resource_memory - Extract ACPI memory resource information.
 * @ares: Input ACPI resource object.
 * @res: Output generic resource object.
 *
 * Check if the given ACPI resource object represents a memory resource and
 * if that's the case, use the information in it to populate the generic
 * resource object pointed to by @res.
 *
 * Return:
 * 1) false with res->flags setting to zero: not the expected resource type
 * 2) false with IORESOURCE_DISABLED in res->flags: valid unassigned resource
 * 3) true: valid assigned resource
 */
bool acpi_dev_resource_memory(struct acpi_resource *ares, struct resource *res)
{
	struct acpi_resource_memory24 *memory24;
	struct acpi_resource_memory32 *memory32;
	struct acpi_resource_fixed_memory32 *fixed_memory32;

	switch (ares->type) {
	case ACPI_RESOURCE_TYPE_MEMORY24:
		memory24 = &ares->data.memory24;
		acpi_dev_get_memresource(res, memory24->minimum << 8,
					 memory24->address_length << 8,
					 memory24->write_protect);
		break;
	case ACPI_RESOURCE_TYPE_MEMORY32:
		memory32 = &ares->data.memory32;
		acpi_dev_get_memresource(res, memory32->minimum,
					 memory32->address_length,
					 memory32->write_protect);
		break;
	case ACPI_RESOURCE_TYPE_FIXED_MEMORY32:
		fixed_memory32 = &ares->data.fixed_memory32;
		acpi_dev_get_memresource(res, fixed_memory32->address,
					 fixed_memory32->address_length,
					 fixed_memory32->write_protect);
		break;
	default:
		res->flags = 0;
		return false;
	}

	return !(res->flags & IORESOURCE_DISABLED);
}
EXPORT_SYMBOL_GPL(acpi_dev_resource_memory);

static void acpi_dev_ioresource_flags(struct resource *res, u64 len,
				      u8 io_decode, u8 translation_type)
{
	res->flags = IORESOURCE_IO;

	if (!acpi_dev_resource_len_valid(res->start, res->end, len, true))
		res->flags |= IORESOURCE_DISABLED | IORESOURCE_UNSET;

	if (!acpi_iospace_resource_valid(res))
		res->flags |= IORESOURCE_DISABLED | IORESOURCE_UNSET;

	if (io_decode == ACPI_DECODE_16)
		res->flags |= IORESOURCE_IO_16BIT_ADDR;
	if (translation_type == ACPI_SPARSE_TRANSLATION)
		res->flags |= IORESOURCE_IO_SPARSE;
}

static void acpi_dev_get_ioresource(struct resource *res, u64 start, u64 len,
				    u8 io_decode)
{
	res->start = start;
	res->end = start + len - 1;
	acpi_dev_ioresource_flags(res, len, io_decode, 0);
}

/**
 * acpi_dev_resource_io - Extract ACPI I/O resource information.
 * @ares: Input ACPI resource object.
 * @res: Output generic resource object.
 *
 * Check if the given ACPI resource object represents an I/O resource and
 * if that's the case, use the information in it to populate the generic
 * resource object pointed to by @res.
 *
 * Return:
 * 1) false with res->flags setting to zero: not the expected resource type
 * 2) false with IORESOURCE_DISABLED in res->flags: valid unassigned resource
 * 3) true: valid assigned resource
 */
bool acpi_dev_resource_io(struct acpi_resource *ares, struct resource *res)
{
	struct acpi_resource_io *io;
	struct acpi_resource_fixed_io *fixed_io;

	switch (ares->type) {
	case ACPI_RESOURCE_TYPE_IO:
		io = &ares->data.io;
		acpi_dev_get_ioresource(res, io->minimum,
					io->address_length,
					io->io_decode);
		break;
	case ACPI_RESOURCE_TYPE_FIXED_IO:
		fixed_io = &ares->data.fixed_io;
		acpi_dev_get_ioresource(res, fixed_io->address,
					fixed_io->address_length,
					ACPI_DECODE_10);
		break;
	default:
		res->flags = 0;
		return false;
	}

	return !(res->flags & IORESOURCE_DISABLED);
}
EXPORT_SYMBOL_GPL(acpi_dev_resource_io);

static bool acpi_decode_space(struct resource_win *win,
			      struct acpi_resource_address *addr,
			      struct acpi_address64_attribute *attr)
{
	u8 iodec = attr->granularity == 0xfff ? ACPI_DECODE_10 : ACPI_DECODE_16;
	bool wp = addr->info.mem.write_protect;
	u64 len = attr->address_length;
	u64 start, end, offset = 0;
	struct resource *res = &win->res;

	/*
	 * Filter out invalid descriptor according to ACPI Spec 5.0, section
	 * 6.4.3.5 Address Space Resource Descriptors.
	 */
	if ((addr->min_address_fixed != addr->max_address_fixed && len) ||
	    (addr->min_address_fixed && addr->max_address_fixed && !len))
		pr_debug("ACPI: Invalid address space min_addr_fix %d, max_addr_fix %d, len %llx\n",
			 addr->min_address_fixed, addr->max_address_fixed, len);

	/*
	 * For bridges that translate addresses across the bridge,
	 * translation_offset is the offset that must be added to the
	 * address on the secondary side to obtain the address on the
	 * primary side. Non-bridge devices must list 0 for all Address
	 * Translation offset bits.
	 */
	if (addr->producer_consumer == ACPI_PRODUCER)
		offset = attr->translation_offset;
	else if (attr->translation_offset)
		pr_debug("ACPI: translation_offset(%lld) is invalid for non-bridge device.\n",
			 attr->translation_offset);
	start = attr->minimum + offset;
	end = attr->maximum + offset;

	win->offset = offset;
	res->start = start;
	res->end = end;
	if (sizeof(resource_size_t) < sizeof(u64) &&
	    (offset != win->offset || start != res->start || end != res->end)) {
		pr_warn("acpi resource window ([%#llx-%#llx] ignored, not CPU addressable)\n",
			attr->minimum, attr->maximum);
		return false;
	}

	switch (addr->resource_type) {
	case ACPI_MEMORY_RANGE:
		acpi_dev_memresource_flags(res, len, wp);
		break;
	case ACPI_IO_RANGE:
		acpi_dev_ioresource_flags(res, len, iodec,
					  addr->info.io.translation_type);
		break;
	case ACPI_BUS_NUMBER_RANGE:
		res->flags = IORESOURCE_BUS;
		break;
	default:
		return false;
	}

	if (addr->producer_consumer == ACPI_PRODUCER)
		res->flags |= IORESOURCE_WINDOW;

	if (addr->info.mem.caching == ACPI_PREFETCHABLE_MEMORY)
		res->flags |= IORESOURCE_PREFETCH;

	return !(res->flags & IORESOURCE_DISABLED);
}

/**
 * acpi_dev_resource_address_space - Extract ACPI address space information.
 * @ares: Input ACPI resource object.
 * @win: Output generic resource object.
 *
 * Check if the given ACPI resource object represents an address space resource
 * and if that's the case, use the information in it to populate the generic
 * resource object pointed to by @win.
 *
 * Return:
 * 1) false with win->res.flags setting to zero: not the expected resource type
 * 2) false with IORESOURCE_DISABLED in win->res.flags: valid unassigned
 *    resource
 * 3) true: valid assigned resource
 */
bool acpi_dev_resource_address_space(struct acpi_resource *ares,
				     struct resource_win *win)
{
	struct acpi_resource_address64 addr;

	win->res.flags = 0;
	if (ACPI_FAILURE(acpi_resource_to_address64(ares, &addr)))
		return false;

	return acpi_decode_space(win, (struct acpi_resource_address *)&addr,
				 &addr.address);
}
EXPORT_SYMBOL_GPL(acpi_dev_resource_address_space);

/**
 * acpi_dev_resource_ext_address_space - Extract ACPI address space information.
 * @ares: Input ACPI resource object.
 * @win: Output generic resource object.
 *
 * Check if the given ACPI resource object represents an extended address space
 * resource and if that's the case, use the information in it to populate the
 * generic resource object pointed to by @win.
 *
 * Return:
 * 1) false with win->res.flags setting to zero: not the expected resource type
 * 2) false with IORESOURCE_DISABLED in win->res.flags: valid unassigned
 *    resource
 * 3) true: valid assigned resource
 */
bool acpi_dev_resource_ext_address_space(struct acpi_resource *ares,
					 struct resource_win *win)
{
	struct acpi_resource_extended_address64 *ext_addr;

	win->res.flags = 0;
	if (ares->type != ACPI_RESOURCE_TYPE_EXTENDED_ADDRESS64)
		return false;

	ext_addr = &ares->data.ext_address64;

	return acpi_decode_space(win, (struct acpi_resource_address *)ext_addr,
				 &ext_addr->address);
}
EXPORT_SYMBOL_GPL(acpi_dev_resource_ext_address_space);

/**
 * acpi_dev_irq_flags - Determine IRQ resource flags.
 * @triggering: Triggering type as provided by ACPI.
 * @polarity: Interrupt polarity as provided by ACPI.
 * @shareable: Whether or not the interrupt is shareable.
 * @wake_capable: Wake capability as provided by ACPI.
 */
unsigned long acpi_dev_irq_flags(u8 triggering, u8 polarity, u8 shareable, u8 wake_capable)
{
	unsigned long flags;

	if (triggering == ACPI_LEVEL_SENSITIVE)
		flags = polarity == ACPI_ACTIVE_LOW ?
			IORESOURCE_IRQ_LOWLEVEL : IORESOURCE_IRQ_HIGHLEVEL;
	else
		flags = polarity == ACPI_ACTIVE_LOW ?
			IORESOURCE_IRQ_LOWEDGE : IORESOURCE_IRQ_HIGHEDGE;

	if (shareable == ACPI_SHARED)
		flags |= IORESOURCE_IRQ_SHAREABLE;

	if (wake_capable == ACPI_WAKE_CAPABLE)
		flags |= IORESOURCE_IRQ_WAKECAPABLE;

	return flags | IORESOURCE_IRQ;
}
EXPORT_SYMBOL_GPL(acpi_dev_irq_flags);

/**
 * acpi_dev_get_irq_type - Determine irq type.
 * @triggering: Triggering type as provided by ACPI.
 * @polarity: Interrupt polarity as provided by ACPI.
 */
unsigned int acpi_dev_get_irq_type(int triggering, int polarity)
{
	switch (polarity) {
	case ACPI_ACTIVE_LOW:
		return triggering == ACPI_EDGE_SENSITIVE ?
		       IRQ_TYPE_EDGE_FALLING :
		       IRQ_TYPE_LEVEL_LOW;
	case ACPI_ACTIVE_HIGH:
		return triggering == ACPI_EDGE_SENSITIVE ?
		       IRQ_TYPE_EDGE_RISING :
		       IRQ_TYPE_LEVEL_HIGH;
	case ACPI_ACTIVE_BOTH:
		if (triggering == ACPI_EDGE_SENSITIVE)
			return IRQ_TYPE_EDGE_BOTH;
		fallthrough;
	default:
		return IRQ_TYPE_NONE;
	}
}
EXPORT_SYMBOL_GPL(acpi_dev_get_irq_type);

static const struct dmi_system_id medion_laptop[] = {
	{
		.ident = "MEDION P15651",
		.matches = {
			DMI_MATCH(DMI_SYS_VENDOR, "MEDION"),
			DMI_MATCH(DMI_BOARD_NAME, "M15T"),
		},
	},
	{
		.ident = "MEDION S17405",
		.matches = {
			DMI_MATCH(DMI_SYS_VENDOR, "MEDION"),
			DMI_MATCH(DMI_BOARD_NAME, "M17T"),
		},
	},
	{
		.ident = "MEDION S17413",
		.matches = {
			DMI_MATCH(DMI_SYS_VENDOR, "MEDION"),
			DMI_MATCH(DMI_BOARD_NAME, "M1xA"),
		},
	},
	{ }
};

static const struct dmi_system_id asus_laptop[] = {
	{
		.ident = "Asus Vivobook K3402ZA",
		.matches = {
			DMI_MATCH(DMI_SYS_VENDOR, "ASUSTeK COMPUTER INC."),
			DMI_MATCH(DMI_BOARD_NAME, "K3402ZA"),
		},
	},
	{
		.ident = "Asus Vivobook K3502ZA",
		.matches = {
			DMI_MATCH(DMI_SYS_VENDOR, "ASUSTeK COMPUTER INC."),
			DMI_MATCH(DMI_BOARD_NAME, "K3502ZA"),
		},
	},
	{
		.ident = "Asus Vivobook S5402ZA",
		.matches = {
			DMI_MATCH(DMI_SYS_VENDOR, "ASUSTeK COMPUTER INC."),
			DMI_MATCH(DMI_BOARD_NAME, "S5402ZA"),
		},
	},
	{
		.ident = "Asus Vivobook S5602ZA",
		.matches = {
			DMI_MATCH(DMI_SYS_VENDOR, "ASUSTeK COMPUTER INC."),
			DMI_MATCH(DMI_BOARD_NAME, "S5602ZA"),
		},
	},
	{
		.ident = "Asus ExpertBook B1502CBA",
		.matches = {
			DMI_MATCH(DMI_SYS_VENDOR, "ASUSTeK COMPUTER INC."),
			DMI_MATCH(DMI_BOARD_NAME, "B1502CBA"),
		},
	},
	{
		.ident = "Asus ExpertBook B2402CBA",
		.matches = {
			DMI_MATCH(DMI_SYS_VENDOR, "ASUSTeK COMPUTER INC."),
			DMI_MATCH(DMI_BOARD_NAME, "B2402CBA"),
		},
	},
	{
		.ident = "Asus ExpertBook B2402FBA",
		.matches = {
			DMI_MATCH(DMI_SYS_VENDOR, "ASUSTeK COMPUTER INC."),
			DMI_MATCH(DMI_BOARD_NAME, "B2402FBA"),
		},
	},
	{
		.ident = "Asus ExpertBook B2502",
		.matches = {
			DMI_MATCH(DMI_SYS_VENDOR, "ASUSTeK COMPUTER INC."),
			DMI_MATCH(DMI_BOARD_NAME, "B2502CBA"),
		},
	},
	{ }
};

<<<<<<< HEAD
static const struct dmi_system_id lenovo_laptop[] = {
	{
		.ident = "LENOVO IdeaPad Flex 5 14ALC7",
		.matches = {
			DMI_MATCH(DMI_SYS_VENDOR, "LENOVO"),
			DMI_MATCH(DMI_PRODUCT_NAME, "82R9"),
		},
	},
	{
		.ident = "LENOVO IdeaPad Flex 5 16ALC7",
		.matches = {
			DMI_MATCH(DMI_SYS_VENDOR, "LENOVO"),
			DMI_MATCH(DMI_PRODUCT_NAME, "82RA"),
		},
	},
	{ }
};

=======
>>>>>>> eb3cdb58
static const struct dmi_system_id tongfang_gm_rg[] = {
	{
		.ident = "TongFang GMxRGxx/XMG CORE 15 (M22)/TUXEDO Stellaris 15 Gen4 AMD",
		.matches = {
			DMI_MATCH(DMI_BOARD_NAME, "GMxRGxx"),
		},
	},
	{ }
};

static const struct dmi_system_id maingear_laptop[] = {
	{
		.ident = "MAINGEAR Vector Pro 2 15",
		.matches = {
			DMI_MATCH(DMI_SYS_VENDOR, "Micro Electronics Inc"),
			DMI_MATCH(DMI_PRODUCT_NAME, "MG-VCP2-15A3070T"),
		}
	},
	{
		.ident = "MAINGEAR Vector Pro 2 17",
		.matches = {
			DMI_MATCH(DMI_SYS_VENDOR, "Micro Electronics Inc"),
			DMI_MATCH(DMI_PRODUCT_NAME, "MG-VCP2-17A3070T"),
		},
	},
	{ }
};

<<<<<<< HEAD
=======
static const struct dmi_system_id pcspecialist_laptop[] = {
	{
		.ident = "PCSpecialist Elimina Pro 16 M",
		.matches = {
			DMI_MATCH(DMI_SYS_VENDOR, "PCSpecialist"),
			DMI_MATCH(DMI_PRODUCT_NAME, "Elimina Pro 16 M"),
		},
	},
	{ }
};

>>>>>>> eb3cdb58
static const struct dmi_system_id lg_laptop[] = {
	{
		.ident = "LG Electronics 17U70P",
		.matches = {
			DMI_MATCH(DMI_SYS_VENDOR, "LG Electronics"),
			DMI_MATCH(DMI_BOARD_NAME, "17U70P"),
		},
	},
	{ }
};

struct irq_override_cmp {
	const struct dmi_system_id *system;
	unsigned char irq;
	unsigned char triggering;
	unsigned char polarity;
	unsigned char shareable;
	bool override;
};

static const struct irq_override_cmp override_table[] = {
	{ medion_laptop, 1, ACPI_LEVEL_SENSITIVE, ACPI_ACTIVE_LOW, 0, false },
	{ asus_laptop, 1, ACPI_LEVEL_SENSITIVE, ACPI_ACTIVE_LOW, 0, false },
<<<<<<< HEAD
	{ lenovo_laptop, 6, ACPI_LEVEL_SENSITIVE, ACPI_ACTIVE_LOW, 0, true },
	{ lenovo_laptop, 10, ACPI_LEVEL_SENSITIVE, ACPI_ACTIVE_LOW, 0, true },
	{ tongfang_gm_rg, 1, ACPI_EDGE_SENSITIVE, ACPI_ACTIVE_LOW, 1, true },
	{ maingear_laptop, 1, ACPI_EDGE_SENSITIVE, ACPI_ACTIVE_LOW, 1, true },
=======
	{ tongfang_gm_rg, 1, ACPI_EDGE_SENSITIVE, ACPI_ACTIVE_LOW, 1, true },
	{ maingear_laptop, 1, ACPI_EDGE_SENSITIVE, ACPI_ACTIVE_LOW, 1, true },
	{ pcspecialist_laptop, 1, ACPI_EDGE_SENSITIVE, ACPI_ACTIVE_LOW, 1, true },
>>>>>>> eb3cdb58
	{ lg_laptop, 1, ACPI_LEVEL_SENSITIVE, ACPI_ACTIVE_LOW, 0, false },
};

static bool acpi_dev_irq_override(u32 gsi, u8 triggering, u8 polarity,
				  u8 shareable)
{
	int i;

	for (i = 0; i < ARRAY_SIZE(override_table); i++) {
		const struct irq_override_cmp *entry = &override_table[i];

		if (dmi_check_system(entry->system) &&
		    entry->irq == gsi &&
		    entry->triggering == triggering &&
		    entry->polarity == polarity &&
		    entry->shareable == shareable)
			return entry->override;
	}

#ifdef CONFIG_X86
	/*
<<<<<<< HEAD
=======
	 * Always use the MADT override info, except for the i8042 PS/2 ctrl
	 * IRQs (1 and 12). For these the DSDT IRQ settings should sometimes
	 * be used otherwise PS/2 keyboards / mice will not work.
	 */
	if (gsi != 1 && gsi != 12)
		return true;

	/* If the override comes from an INT_SRC_OVR MADT entry, honor it. */
	if (acpi_int_src_ovr[gsi])
		return true;

	/*
>>>>>>> eb3cdb58
	 * IRQ override isn't needed on modern AMD Zen systems and
	 * this override breaks active low IRQs on AMD Ryzen 6000 and
	 * newer systems. Skip it.
	 */
	if (boot_cpu_has(X86_FEATURE_ZEN))
		return false;
#endif

	return true;
}

static void acpi_dev_get_irqresource(struct resource *res, u32 gsi,
				     u8 triggering, u8 polarity, u8 shareable,
				     u8 wake_capable, bool check_override)
{
	int irq, p, t;

	if (!valid_IRQ(gsi)) {
		irqresource_disabled(res, gsi);
		return;
	}

	/*
	 * In IO-APIC mode, use overridden attribute. Two reasons:
	 * 1. BIOS bug in DSDT
	 * 2. BIOS uses IO-APIC mode Interrupt Source Override
	 *
	 * We do this only if we are dealing with IRQ() or IRQNoFlags()
	 * resource (the legacy ISA resources). With modern ACPI 5 devices
	 * using extended IRQ descriptors we take the IRQ configuration
	 * from _CRS directly.
	 */
	if (check_override &&
	    acpi_dev_irq_override(gsi, triggering, polarity, shareable) &&
	    !acpi_get_override_irq(gsi, &t, &p)) {
		u8 trig = t ? ACPI_LEVEL_SENSITIVE : ACPI_EDGE_SENSITIVE;
		u8 pol = p ? ACPI_ACTIVE_LOW : ACPI_ACTIVE_HIGH;

		if (triggering != trig || polarity != pol) {
			pr_warn("ACPI: IRQ %d override to %s%s, %s%s\n", gsi,
				t ? "level" : "edge",
				trig == triggering ? "" : "(!)",
				p ? "low" : "high",
				pol == polarity ? "" : "(!)");
			triggering = trig;
			polarity = pol;
		}
	}

	res->flags = acpi_dev_irq_flags(triggering, polarity, shareable, wake_capable);
	irq = acpi_register_gsi(NULL, gsi, triggering, polarity);
	if (irq >= 0) {
		res->start = irq;
		res->end = irq;
	} else {
		irqresource_disabled(res, gsi);
	}
}

/**
 * acpi_dev_resource_interrupt - Extract ACPI interrupt resource information.
 * @ares: Input ACPI resource object.
 * @index: Index into the array of GSIs represented by the resource.
 * @res: Output generic resource object.
 *
 * Check if the given ACPI resource object represents an interrupt resource
 * and @index does not exceed the resource's interrupt count (true is returned
 * in that case regardless of the results of the other checks)).  If that's the
 * case, register the GSI corresponding to @index from the array of interrupts
 * represented by the resource and populate the generic resource object pointed
 * to by @res accordingly.  If the registration of the GSI is not successful,
 * IORESOURCE_DISABLED will be set it that object's flags.
 *
 * Return:
 * 1) false with res->flags setting to zero: not the expected resource type
 * 2) false with IORESOURCE_DISABLED in res->flags: valid unassigned resource
 * 3) true: valid assigned resource
 */
bool acpi_dev_resource_interrupt(struct acpi_resource *ares, int index,
				 struct resource *res)
{
	struct acpi_resource_irq *irq;
	struct acpi_resource_extended_irq *ext_irq;

	switch (ares->type) {
	case ACPI_RESOURCE_TYPE_IRQ:
		/*
		 * Per spec, only one interrupt per descriptor is allowed in
		 * _CRS, but some firmware violates this, so parse them all.
		 */
		irq = &ares->data.irq;
		if (index >= irq->interrupt_count) {
			irqresource_disabled(res, 0);
			return false;
		}
		acpi_dev_get_irqresource(res, irq->interrupts[index],
					 irq->triggering, irq->polarity,
					 irq->shareable, irq->wake_capable,
					 true);
		break;
	case ACPI_RESOURCE_TYPE_EXTENDED_IRQ:
		ext_irq = &ares->data.extended_irq;
		if (index >= ext_irq->interrupt_count) {
			irqresource_disabled(res, 0);
			return false;
		}
		if (is_gsi(ext_irq))
			acpi_dev_get_irqresource(res, ext_irq->interrupts[index],
					 ext_irq->triggering, ext_irq->polarity,
					 ext_irq->shareable, ext_irq->wake_capable,
					 false);
		else
			irqresource_disabled(res, 0);
		break;
	default:
		res->flags = 0;
		return false;
	}

	return true;
}
EXPORT_SYMBOL_GPL(acpi_dev_resource_interrupt);

/**
 * acpi_dev_free_resource_list - Free resource from %acpi_dev_get_resources().
 * @list: The head of the resource list to free.
 */
void acpi_dev_free_resource_list(struct list_head *list)
{
	resource_list_free(list);
}
EXPORT_SYMBOL_GPL(acpi_dev_free_resource_list);

struct res_proc_context {
	struct list_head *list;
	int (*preproc)(struct acpi_resource *, void *);
	void *preproc_data;
	int count;
	int error;
};

static acpi_status acpi_dev_new_resource_entry(struct resource_win *win,
					       struct res_proc_context *c)
{
	struct resource_entry *rentry;

	rentry = resource_list_create_entry(NULL, 0);
	if (!rentry) {
		c->error = -ENOMEM;
		return AE_NO_MEMORY;
	}
	*rentry->res = win->res;
	rentry->offset = win->offset;
	resource_list_add_tail(rentry, c->list);
	c->count++;
	return AE_OK;
}

static acpi_status acpi_dev_process_resource(struct acpi_resource *ares,
					     void *context)
{
	struct res_proc_context *c = context;
	struct resource_win win;
	struct resource *res = &win.res;
	int i;

	if (c->preproc) {
		int ret;

		ret = c->preproc(ares, c->preproc_data);
		if (ret < 0) {
			c->error = ret;
			return AE_ABORT_METHOD;
		} else if (ret > 0) {
			return AE_OK;
		}
	}

	memset(&win, 0, sizeof(win));

	if (acpi_dev_resource_memory(ares, res)
	    || acpi_dev_resource_io(ares, res)
	    || acpi_dev_resource_address_space(ares, &win)
	    || acpi_dev_resource_ext_address_space(ares, &win))
		return acpi_dev_new_resource_entry(&win, c);

	for (i = 0; acpi_dev_resource_interrupt(ares, i, res); i++) {
		acpi_status status;

		status = acpi_dev_new_resource_entry(&win, c);
		if (ACPI_FAILURE(status))
			return status;
	}

	return AE_OK;
}

static int __acpi_dev_get_resources(struct acpi_device *adev,
				    struct list_head *list,
				    int (*preproc)(struct acpi_resource *, void *),
				    void *preproc_data, char *method)
{
	struct res_proc_context c;
	acpi_status status;

	if (!adev || !adev->handle || !list_empty(list))
		return -EINVAL;

	if (!acpi_has_method(adev->handle, method))
		return 0;

	c.list = list;
	c.preproc = preproc;
	c.preproc_data = preproc_data;
	c.count = 0;
	c.error = 0;
	status = acpi_walk_resources(adev->handle, method,
				     acpi_dev_process_resource, &c);
	if (ACPI_FAILURE(status)) {
		acpi_dev_free_resource_list(list);
		return c.error ? c.error : -EIO;
	}

	return c.count;
}

/**
 * acpi_dev_get_resources - Get current resources of a device.
 * @adev: ACPI device node to get the resources for.
 * @list: Head of the resultant list of resources (must be empty).
 * @preproc: The caller's preprocessing routine.
 * @preproc_data: Pointer passed to the caller's preprocessing routine.
 *
 * Evaluate the _CRS method for the given device node and process its output by
 * (1) executing the @preproc() routine provided by the caller, passing the
 * resource pointer and @preproc_data to it as arguments, for each ACPI resource
 * returned and (2) converting all of the returned ACPI resources into struct
 * resource objects if possible.  If the return value of @preproc() in step (1)
 * is different from 0, step (2) is not applied to the given ACPI resource and
 * if that value is negative, the whole processing is aborted and that value is
 * returned as the final error code.
 *
 * The resultant struct resource objects are put on the list pointed to by
 * @list, that must be empty initially, as members of struct resource_entry
 * objects.  Callers of this routine should use %acpi_dev_free_resource_list() to
 * free that list.
 *
 * The number of resources in the output list is returned on success, an error
 * code reflecting the error condition is returned otherwise.
 */
int acpi_dev_get_resources(struct acpi_device *adev, struct list_head *list,
			   int (*preproc)(struct acpi_resource *, void *),
			   void *preproc_data)
{
	return __acpi_dev_get_resources(adev, list, preproc, preproc_data,
					METHOD_NAME__CRS);
}
EXPORT_SYMBOL_GPL(acpi_dev_get_resources);

static int is_memory(struct acpi_resource *ares, void *not_used)
{
	struct resource_win win;
	struct resource *res = &win.res;

	memset(&win, 0, sizeof(win));

	if (acpi_dev_filter_resource_type(ares, IORESOURCE_MEM))
		return 1;

	return !(acpi_dev_resource_memory(ares, res)
	       || acpi_dev_resource_address_space(ares, &win)
	       || acpi_dev_resource_ext_address_space(ares, &win));
}

/**
 * acpi_dev_get_dma_resources - Get current DMA resources of a device.
 * @adev: ACPI device node to get the resources for.
 * @list: Head of the resultant list of resources (must be empty).
 *
 * Evaluate the _DMA method for the given device node and process its
 * output.
 *
 * The resultant struct resource objects are put on the list pointed to
 * by @list, that must be empty initially, as members of struct
 * resource_entry objects.  Callers of this routine should use
 * %acpi_dev_free_resource_list() to free that list.
 *
 * The number of resources in the output list is returned on success,
 * an error code reflecting the error condition is returned otherwise.
 */
int acpi_dev_get_dma_resources(struct acpi_device *adev, struct list_head *list)
{
	return __acpi_dev_get_resources(adev, list, is_memory, NULL,
					METHOD_NAME__DMA);
}
EXPORT_SYMBOL_GPL(acpi_dev_get_dma_resources);

/**
 * acpi_dev_get_memory_resources - Get current memory resources of a device.
 * @adev: ACPI device node to get the resources for.
 * @list: Head of the resultant list of resources (must be empty).
 *
 * This is a helper function that locates all memory type resources of @adev
 * with acpi_dev_get_resources().
 *
 * The number of resources in the output list is returned on success, an error
 * code reflecting the error condition is returned otherwise.
 */
int acpi_dev_get_memory_resources(struct acpi_device *adev, struct list_head *list)
{
	return acpi_dev_get_resources(adev, list, is_memory, NULL);
}
EXPORT_SYMBOL_GPL(acpi_dev_get_memory_resources);

/**
 * acpi_dev_filter_resource_type - Filter ACPI resource according to resource
 *				   types
 * @ares: Input ACPI resource object.
 * @types: Valid resource types of IORESOURCE_XXX
 *
 * This is a helper function to support acpi_dev_get_resources(), which filters
 * ACPI resource objects according to resource types.
 */
int acpi_dev_filter_resource_type(struct acpi_resource *ares,
				  unsigned long types)
{
	unsigned long type = 0;

	switch (ares->type) {
	case ACPI_RESOURCE_TYPE_MEMORY24:
	case ACPI_RESOURCE_TYPE_MEMORY32:
	case ACPI_RESOURCE_TYPE_FIXED_MEMORY32:
		type = IORESOURCE_MEM;
		break;
	case ACPI_RESOURCE_TYPE_IO:
	case ACPI_RESOURCE_TYPE_FIXED_IO:
		type = IORESOURCE_IO;
		break;
	case ACPI_RESOURCE_TYPE_IRQ:
	case ACPI_RESOURCE_TYPE_EXTENDED_IRQ:
		type = IORESOURCE_IRQ;
		break;
	case ACPI_RESOURCE_TYPE_DMA:
	case ACPI_RESOURCE_TYPE_FIXED_DMA:
		type = IORESOURCE_DMA;
		break;
	case ACPI_RESOURCE_TYPE_GENERIC_REGISTER:
		type = IORESOURCE_REG;
		break;
	case ACPI_RESOURCE_TYPE_ADDRESS16:
	case ACPI_RESOURCE_TYPE_ADDRESS32:
	case ACPI_RESOURCE_TYPE_ADDRESS64:
	case ACPI_RESOURCE_TYPE_EXTENDED_ADDRESS64:
		if (ares->data.address.resource_type == ACPI_MEMORY_RANGE)
			type = IORESOURCE_MEM;
		else if (ares->data.address.resource_type == ACPI_IO_RANGE)
			type = IORESOURCE_IO;
		else if (ares->data.address.resource_type ==
			 ACPI_BUS_NUMBER_RANGE)
			type = IORESOURCE_BUS;
		break;
	default:
		break;
	}

	return (type & types) ? 0 : 1;
}
EXPORT_SYMBOL_GPL(acpi_dev_filter_resource_type);

static int acpi_dev_consumes_res(struct acpi_device *adev, struct resource *res)
{
	struct list_head resource_list;
	struct resource_entry *rentry;
	int ret, found = 0;

	INIT_LIST_HEAD(&resource_list);
	ret = acpi_dev_get_resources(adev, &resource_list, NULL, NULL);
	if (ret < 0)
		return 0;

	list_for_each_entry(rentry, &resource_list, node) {
		if (resource_contains(rentry->res, res)) {
			found = 1;
			break;
		}

	}

	acpi_dev_free_resource_list(&resource_list);
	return found;
}

static acpi_status acpi_res_consumer_cb(acpi_handle handle, u32 depth,
					 void *context, void **ret)
{
	struct resource *res = context;
	struct acpi_device **consumer = (struct acpi_device **) ret;
	struct acpi_device *adev = acpi_fetch_acpi_dev(handle);

	if (!adev)
		return AE_OK;

	if (acpi_dev_consumes_res(adev, res)) {
		*consumer = adev;
		return AE_CTRL_TERMINATE;
	}

	return AE_OK;
}

/**
 * acpi_resource_consumer - Find the ACPI device that consumes @res.
 * @res: Resource to search for.
 *
 * Search the current resource settings (_CRS) of every ACPI device node
 * for @res.  If we find an ACPI device whose _CRS includes @res, return
 * it.  Otherwise, return NULL.
 */
struct acpi_device *acpi_resource_consumer(struct resource *res)
{
	struct acpi_device *consumer = NULL;

	acpi_get_devices(NULL, acpi_res_consumer_cb, res, (void **) &consumer);
	return consumer;
}<|MERGE_RESOLUTION|>--- conflicted
+++ resolved
@@ -470,7 +470,6 @@
 	{ }
 };
 
-<<<<<<< HEAD
 static const struct dmi_system_id lenovo_laptop[] = {
 	{
 		.ident = "LENOVO IdeaPad Flex 5 14ALC7",
@@ -489,8 +488,6 @@
 	{ }
 };
 
-=======
->>>>>>> eb3cdb58
 static const struct dmi_system_id tongfang_gm_rg[] = {
 	{
 		.ident = "TongFang GMxRGxx/XMG CORE 15 (M22)/TUXEDO Stellaris 15 Gen4 AMD",
@@ -519,8 +516,6 @@
 	{ }
 };
 
-<<<<<<< HEAD
-=======
 static const struct dmi_system_id pcspecialist_laptop[] = {
 	{
 		.ident = "PCSpecialist Elimina Pro 16 M",
@@ -532,7 +527,6 @@
 	{ }
 };
 
->>>>>>> eb3cdb58
 static const struct dmi_system_id lg_laptop[] = {
 	{
 		.ident = "LG Electronics 17U70P",
@@ -556,16 +550,11 @@
 static const struct irq_override_cmp override_table[] = {
 	{ medion_laptop, 1, ACPI_LEVEL_SENSITIVE, ACPI_ACTIVE_LOW, 0, false },
 	{ asus_laptop, 1, ACPI_LEVEL_SENSITIVE, ACPI_ACTIVE_LOW, 0, false },
-<<<<<<< HEAD
 	{ lenovo_laptop, 6, ACPI_LEVEL_SENSITIVE, ACPI_ACTIVE_LOW, 0, true },
 	{ lenovo_laptop, 10, ACPI_LEVEL_SENSITIVE, ACPI_ACTIVE_LOW, 0, true },
 	{ tongfang_gm_rg, 1, ACPI_EDGE_SENSITIVE, ACPI_ACTIVE_LOW, 1, true },
 	{ maingear_laptop, 1, ACPI_EDGE_SENSITIVE, ACPI_ACTIVE_LOW, 1, true },
-=======
-	{ tongfang_gm_rg, 1, ACPI_EDGE_SENSITIVE, ACPI_ACTIVE_LOW, 1, true },
-	{ maingear_laptop, 1, ACPI_EDGE_SENSITIVE, ACPI_ACTIVE_LOW, 1, true },
 	{ pcspecialist_laptop, 1, ACPI_EDGE_SENSITIVE, ACPI_ACTIVE_LOW, 1, true },
->>>>>>> eb3cdb58
 	{ lg_laptop, 1, ACPI_LEVEL_SENSITIVE, ACPI_ACTIVE_LOW, 0, false },
 };
 
@@ -587,21 +576,6 @@
 
 #ifdef CONFIG_X86
 	/*
-<<<<<<< HEAD
-=======
-	 * Always use the MADT override info, except for the i8042 PS/2 ctrl
-	 * IRQs (1 and 12). For these the DSDT IRQ settings should sometimes
-	 * be used otherwise PS/2 keyboards / mice will not work.
-	 */
-	if (gsi != 1 && gsi != 12)
-		return true;
-
-	/* If the override comes from an INT_SRC_OVR MADT entry, honor it. */
-	if (acpi_int_src_ovr[gsi])
-		return true;
-
-	/*
->>>>>>> eb3cdb58
 	 * IRQ override isn't needed on modern AMD Zen systems and
 	 * this override breaks active low IRQs on AMD Ryzen 6000 and
 	 * newer systems. Skip it.
