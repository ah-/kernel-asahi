--- conflicted
+++ resolved
@@ -278,10 +278,7 @@
 	__u16		conn_info_min_age;
 	__u16		conn_info_max_age;
 	__u16		auth_payload_timeout;
-<<<<<<< HEAD
-=======
 	__u8		min_enc_key_size;
->>>>>>> bb831786
 	__u8		ssp_debug_mode;
 	__u8		hw_error_code;
 	__u32		clock;
