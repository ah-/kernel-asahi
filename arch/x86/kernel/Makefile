# SPDX-License-Identifier: GPL-2.0
#
# Makefile for the linux kernel.
#

extra-y	:= head_$(BITS).o
extra-y	+= head$(BITS).o
extra-y	+= ebda.o
extra-y	+= platform-quirks.o
extra-y	+= vmlinux.lds

CPPFLAGS_vmlinux.lds += -U$(UTS_MACHINE)

ifdef CONFIG_FUNCTION_TRACER
# Do not profile debug and lowlevel utilities
CFLAGS_REMOVE_tsc.o = -pg
CFLAGS_REMOVE_paravirt-spinlocks.o = -pg
CFLAGS_REMOVE_pvclock.o = -pg
CFLAGS_REMOVE_kvmclock.o = -pg
CFLAGS_REMOVE_ftrace.o = -pg
CFLAGS_REMOVE_early_printk.o = -pg
CFLAGS_REMOVE_head64.o = -pg
endif

KASAN_SANITIZE_head$(BITS).o				:= n
KASAN_SANITIZE_dumpstack.o				:= n
KASAN_SANITIZE_dumpstack_$(BITS).o			:= n
KASAN_SANITIZE_stacktrace.o				:= n
KASAN_SANITIZE_paravirt.o				:= n

<<<<<<< HEAD
# With some compiler versions the generated code results in boot hangs, caused
# by several compilation units. To be safe, disable all instrumentation.
KCSAN_SANITIZE := n

OBJECT_FILES_NON_STANDARD_relocate_kernel_$(BITS).o	:= y
=======
>>>>>>> 8f3d9f35
OBJECT_FILES_NON_STANDARD_test_nx.o			:= y
OBJECT_FILES_NON_STANDARD_paravirt_patch.o		:= y

ifdef CONFIG_FRAME_POINTER
OBJECT_FILES_NON_STANDARD_ftrace_$(BITS).o		:= y
endif

# If instrumentation of this dir is enabled, boot hangs during first second.
# Probably could be more selective here, but note that files related to irqs,
# boot, dumpstack/stacktrace, etc are either non-interesting or can lead to
# non-deterministic coverage.
KCOV_INSTRUMENT		:= n

CFLAGS_irq.o := -I $(srctree)/$(src)/../include/asm/trace

obj-y			:= process_$(BITS).o signal.o
obj-$(CONFIG_COMPAT)	+= signal_compat.o
obj-y			+= traps.o idt.o irq.o irq_$(BITS).o dumpstack_$(BITS).o
obj-y			+= time.o ioport.o dumpstack.o nmi.o
obj-$(CONFIG_MODIFY_LDT_SYSCALL)	+= ldt.o
obj-y			+= setup.o x86_init.o i8259.o irqinit.o
obj-$(CONFIG_JUMP_LABEL)	+= jump_label.o
obj-$(CONFIG_IRQ_WORK)  += irq_work.o
obj-y			+= probe_roms.o
obj-$(CONFIG_X86_32)	+= sys_ia32.o
obj-$(CONFIG_IA32_EMULATION)	+= sys_ia32.o
obj-$(CONFIG_X86_64)	+= sys_x86_64.o
obj-$(CONFIG_X86_ESPFIX64)	+= espfix_64.o
obj-$(CONFIG_SYSFS)	+= ksysfs.o
obj-y			+= bootflag.o e820.o
obj-y			+= pci-dma.o quirks.o topology.o kdebugfs.o
obj-y			+= alternative.o i8253.o hw_breakpoint.o
obj-y			+= tsc.o tsc_msr.o io_delay.o rtc.o
obj-y			+= pci-iommu_table.o
obj-y			+= resource.o
obj-y			+= irqflags.o

obj-y				+= process.o
obj-y				+= fpu/
obj-y				+= ptrace.o
obj-$(CONFIG_X86_32)		+= tls.o
obj-$(CONFIG_IA32_EMULATION)	+= tls.o
obj-y				+= step.o
obj-$(CONFIG_INTEL_TXT)		+= tboot.o
obj-$(CONFIG_ISA_DMA_API)	+= i8237.o
obj-$(CONFIG_STACKTRACE)	+= stacktrace.o
obj-y				+= cpu/
obj-y				+= acpi/
obj-y				+= reboot.o
obj-$(CONFIG_X86_MSR)		+= msr.o
obj-$(CONFIG_X86_CPUID)		+= cpuid.o
obj-$(CONFIG_PCI)		+= early-quirks.o
apm-y				:= apm_32.o
obj-$(CONFIG_APM)		+= apm.o
obj-$(CONFIG_SMP)		+= smp.o
obj-$(CONFIG_SMP)		+= smpboot.o
obj-$(CONFIG_X86_TSC)		+= tsc_sync.o
obj-$(CONFIG_SMP)		+= setup_percpu.o
obj-$(CONFIG_X86_MPPARSE)	+= mpparse.o
obj-y				+= apic/
obj-$(CONFIG_X86_REBOOTFIXUPS)	+= reboot_fixups_32.o
obj-$(CONFIG_DYNAMIC_FTRACE)	+= ftrace.o
obj-$(CONFIG_LIVEPATCH)	+= livepatch.o
obj-$(CONFIG_FUNCTION_TRACER)	+= ftrace_$(BITS).o
obj-$(CONFIG_FUNCTION_GRAPH_TRACER) += ftrace.o
obj-$(CONFIG_FTRACE_SYSCALLS)	+= ftrace.o
obj-$(CONFIG_X86_TSC)		+= trace_clock.o
obj-$(CONFIG_CRASH_CORE)	+= crash_core_$(BITS).o
obj-$(CONFIG_KEXEC_CORE)	+= machine_kexec_$(BITS).o
obj-$(CONFIG_KEXEC_CORE)	+= relocate_kernel_$(BITS).o crash.o
obj-$(CONFIG_KEXEC_FILE)	+= kexec-bzimage64.o
obj-$(CONFIG_CRASH_DUMP)	+= crash_dump_$(BITS).o
obj-y				+= kprobes/
obj-$(CONFIG_MODULES)		+= module.o
ifeq ($(CONFIG_X86_32),y)
obj-$(CONFIG_DOUBLEFAULT)	+= doublefault_32.o
endif
obj-$(CONFIG_KGDB)		+= kgdb.o
obj-$(CONFIG_VM86)		+= vm86_32.o
obj-$(CONFIG_EARLY_PRINTK)	+= early_printk.o

obj-$(CONFIG_HPET_TIMER) 	+= hpet.o
obj-$(CONFIG_APB_TIMER)		+= apb_timer.o

obj-$(CONFIG_AMD_NB)		+= amd_nb.o
obj-$(CONFIG_DEBUG_NMI_SELFTEST) += nmi_selftest.o

obj-$(CONFIG_KVM_GUEST)		+= kvm.o kvmclock.o
obj-$(CONFIG_PARAVIRT)		+= paravirt.o paravirt_patch.o
obj-$(CONFIG_PARAVIRT_SPINLOCKS)+= paravirt-spinlocks.o
obj-$(CONFIG_PARAVIRT_CLOCK)	+= pvclock.o
obj-$(CONFIG_X86_PMEM_LEGACY_DEVICE) += pmem.o

obj-$(CONFIG_JAILHOUSE_GUEST)	+= jailhouse.o

obj-$(CONFIG_EISA)		+= eisa.o
obj-$(CONFIG_PCSPKR_PLATFORM)	+= pcspeaker.o

obj-$(CONFIG_X86_CHECK_BIOS_CORRUPTION) += check.o

obj-$(CONFIG_SWIOTLB)			+= pci-swiotlb.o
obj-$(CONFIG_OF)			+= devicetree.o
obj-$(CONFIG_UPROBES)			+= uprobes.o
obj-y					+= sysfb.o
obj-$(CONFIG_X86_SYSFB)			+= sysfb_simplefb.o
obj-$(CONFIG_EFI)			+= sysfb_efi.o

obj-$(CONFIG_PERF_EVENTS)		+= perf_regs.o
obj-$(CONFIG_TRACING)			+= tracepoint.o
obj-$(CONFIG_SCHED_MC_PRIO)		+= itmt.o
obj-$(CONFIG_X86_UMIP)			+= umip.o

obj-$(CONFIG_UNWINDER_ORC)		+= unwind_orc.o
obj-$(CONFIG_UNWINDER_FRAME_POINTER)	+= unwind_frame.o
obj-$(CONFIG_UNWINDER_GUESS)		+= unwind_guess.o

###
# 64 bit specific files
ifeq ($(CONFIG_X86_64),y)
	obj-$(CONFIG_AUDIT)		+= audit_64.o

	obj-$(CONFIG_GART_IOMMU)	+= amd_gart_64.o aperture_64.o

	obj-$(CONFIG_MMCONF_FAM10H)	+= mmconf-fam10h_64.o
	obj-y				+= vsmp_64.o
endif

obj-$(CONFIG_IMA_SECURE_AND_OR_TRUSTED_BOOT)	+= ima_arch.o<|MERGE_RESOLUTION|>--- conflicted
+++ resolved
@@ -28,14 +28,10 @@
 KASAN_SANITIZE_stacktrace.o				:= n
 KASAN_SANITIZE_paravirt.o				:= n
 
-<<<<<<< HEAD
 # With some compiler versions the generated code results in boot hangs, caused
 # by several compilation units. To be safe, disable all instrumentation.
 KCSAN_SANITIZE := n
 
-OBJECT_FILES_NON_STANDARD_relocate_kernel_$(BITS).o	:= y
-=======
->>>>>>> 8f3d9f35
 OBJECT_FILES_NON_STANDARD_test_nx.o			:= y
 OBJECT_FILES_NON_STANDARD_paravirt_patch.o		:= y
 
