/*
 * arch/arm/kernel/kprobes-decode.c
 *
 * Copyright (C) 2006, 2007 Motorola Inc.
 *
 * This program is free software; you can redistribute it and/or modify
 * it under the terms of the GNU General Public License version 2 as
 * published by the Free Software Foundation.
 *
 * This program is distributed in the hope that it will be useful,
 * but WITHOUT ANY WARRANTY; without even the implied warranty of
 * MERCHANTABILITY or FITNESS FOR A PARTICULAR PURPOSE.  See the GNU
 * General Public License for more details.
 */

/*
 * We do not have hardware single-stepping on ARM, This
 * effort is further complicated by the ARM not having a
 * "next PC" register.  Instructions that change the PC
 * can't be safely single-stepped in a MP environment, so
 * we have a lot of work to do:
 *
 * In the prepare phase:
 *   *) If it is an instruction that does anything
 *      with the CPU mode, we reject it for a kprobe.
 *      (This is out of laziness rather than need.  The
 *      instructions could be simulated.)
 *
 *   *) Otherwise, decode the instruction rewriting its
 *      registers to take fixed, ordered registers and
 *      setting a handler for it to run the instruction.
 *
 * In the execution phase by an instruction's handler:
 *
 *   *) If the PC is written to by the instruction, the
 *      instruction must be fully simulated in software.
 *
 *   *) Otherwise, a modified form of the instruction is
 *      directly executed.  Its handler calls the
 *      instruction in insn[0].  In insn[1] is a
 *      "mov pc, lr" to return.
 *
 *      Before calling, load up the reordered registers
 *      from the original instruction's registers.  If one
 *      of the original input registers is the PC, compute
 *      and adjust the appropriate input register.
 *
 *	After call completes, copy the output registers to
 *      the original instruction's original registers.
 *
 * We don't use a real breakpoint instruction since that
 * would have us in the kernel go from SVC mode to SVC
 * mode losing the link register.  Instead we use an
 * undefined instruction.  To simplify processing, the
 * undefined instruction used for kprobes must be reserved
 * exclusively for kprobes use.
 *
 * TODO: ifdef out some instruction decoding based on architecture.
 */

#include <linux/kernel.h>
#include <linux/kprobes.h>

#define sign_extend(x, signbit) ((x) | (0 - ((x) & (1 << (signbit)))))

#define branch_displacement(insn) sign_extend(((insn) & 0xffffff) << 2, 25)

#define is_r15(insn, bitpos) (((insn) & (0xf << bitpos)) == (0xf << bitpos))

/*
 * Test if load/store instructions writeback the address register.
 * if P (bit 24) == 0 or W (bit 21) == 1
 */
#define is_writeback(insn) ((insn ^ 0x01000000) & 0x01200000)

#define PSR_fs	(PSR_f|PSR_s)

#define KPROBE_RETURN_INSTRUCTION	0xe1a0f00e	/* mov pc, lr */

typedef long (insn_0arg_fn_t)(void);
typedef long (insn_1arg_fn_t)(long);
typedef long (insn_2arg_fn_t)(long, long);
typedef long (insn_3arg_fn_t)(long, long, long);
typedef long (insn_4arg_fn_t)(long, long, long, long);
typedef long long (insn_llret_0arg_fn_t)(void);
typedef long long (insn_llret_3arg_fn_t)(long, long, long);
typedef long long (insn_llret_4arg_fn_t)(long, long, long, long);

union reg_pair {
	long long	dr;
#ifdef __LITTLE_ENDIAN
	struct { long	r0, r1; };
#else
	struct { long	r1, r0; };
#endif
};

/*
 * For STR and STM instructions, an ARM core may choose to use either
 * a +8 or a +12 displacement from the current instruction's address.
 * Whichever value is chosen for a given core, it must be the same for
 * both instructions and may not change.  This function measures it.
 */

static int str_pc_offset;

static void __init find_str_pc_offset(void)
{
	int addr, scratch, ret;

	__asm__ (
		"sub	%[ret], pc, #4		\n\t"
		"str	pc, %[addr]		\n\t"
		"ldr	%[scr], %[addr]		\n\t"
		"sub	%[ret], %[scr], %[ret]	\n\t"
		: [ret] "=r" (ret), [scr] "=r" (scratch), [addr] "+m" (addr));

	str_pc_offset = ret;
}

/*
 * The insnslot_?arg_r[w]flags() functions below are to keep the
 * msr -> *fn -> mrs instruction sequences indivisible so that
 * the state of the CPSR flags aren't inadvertently modified
 * just before or just after the call.
 */

static inline long __kprobes
insnslot_0arg_rflags(long cpsr, insn_0arg_fn_t *fn)
{
	register long ret asm("r0");

	__asm__ __volatile__ (
		"msr	cpsr_fs, %[cpsr]	\n\t"
		"mov	lr, pc			\n\t"
		"mov	pc, %[fn]		\n\t"
		: "=r" (ret)
		: [cpsr] "r" (cpsr), [fn] "r" (fn)
		: "lr", "cc"
	);
	return ret;
}

static inline long long __kprobes
insnslot_llret_0arg_rflags(long cpsr, insn_llret_0arg_fn_t *fn)
{
	register long ret0 asm("r0");
	register long ret1 asm("r1");
	union reg_pair fnr;

	__asm__ __volatile__ (
		"msr	cpsr_fs, %[cpsr]	\n\t"
		"mov	lr, pc			\n\t"
		"mov	pc, %[fn]		\n\t"
		: "=r" (ret0), "=r" (ret1)
		: [cpsr] "r" (cpsr), [fn] "r" (fn)
		: "lr", "cc"
	);
	fnr.r0 = ret0;
	fnr.r1 = ret1;
	return fnr.dr;
}

static inline long __kprobes
insnslot_1arg_rflags(long r0, long cpsr, insn_1arg_fn_t *fn)
{
	register long rr0 asm("r0") = r0;
	register long ret asm("r0");

	__asm__ __volatile__ (
		"msr	cpsr_fs, %[cpsr]	\n\t"
		"mov	lr, pc			\n\t"
		"mov	pc, %[fn]		\n\t"
		: "=r" (ret)
		: "0" (rr0), [cpsr] "r" (cpsr), [fn] "r" (fn)
		: "lr", "cc"
	);
	return ret;
}

static inline long __kprobes
insnslot_2arg_rflags(long r0, long r1, long cpsr, insn_2arg_fn_t *fn)
{
	register long rr0 asm("r0") = r0;
	register long rr1 asm("r1") = r1;
	register long ret asm("r0");

	__asm__ __volatile__ (
		"msr	cpsr_fs, %[cpsr]	\n\t"
		"mov	lr, pc			\n\t"
		"mov	pc, %[fn]		\n\t"
		: "=r" (ret)
		: "0" (rr0), "r" (rr1),
		  [cpsr] "r" (cpsr), [fn] "r" (fn)
		: "lr", "cc"
	);
	return ret;
}

static inline long __kprobes
insnslot_3arg_rflags(long r0, long r1, long r2, long cpsr, insn_3arg_fn_t *fn)
{
	register long rr0 asm("r0") = r0;
	register long rr1 asm("r1") = r1;
	register long rr2 asm("r2") = r2;
	register long ret asm("r0");

	__asm__ __volatile__ (
		"msr	cpsr_fs, %[cpsr]	\n\t"
		"mov	lr, pc			\n\t"
		"mov	pc, %[fn]		\n\t"
		: "=r" (ret)
		: "0" (rr0), "r" (rr1), "r" (rr2),
		  [cpsr] "r" (cpsr), [fn] "r" (fn)
		: "lr", "cc"
	);
	return ret;
}

static inline long long __kprobes
insnslot_llret_3arg_rflags(long r0, long r1, long r2, long cpsr,
			   insn_llret_3arg_fn_t *fn)
{
	register long rr0 asm("r0") = r0;
	register long rr1 asm("r1") = r1;
	register long rr2 asm("r2") = r2;
	register long ret0 asm("r0");
	register long ret1 asm("r1");
	union reg_pair fnr;

	__asm__ __volatile__ (
		"msr	cpsr_fs, %[cpsr]	\n\t"
		"mov	lr, pc			\n\t"
		"mov	pc, %[fn]		\n\t"
		: "=r" (ret0), "=r" (ret1)
		: "0" (rr0), "r" (rr1), "r" (rr2),
		  [cpsr] "r" (cpsr), [fn] "r" (fn)
		: "lr", "cc"
	);
	fnr.r0 = ret0;
	fnr.r1 = ret1;
	return fnr.dr;
}

static inline long __kprobes
insnslot_4arg_rflags(long r0, long r1, long r2, long r3, long cpsr,
		     insn_4arg_fn_t *fn)
{
	register long rr0 asm("r0") = r0;
	register long rr1 asm("r1") = r1;
	register long rr2 asm("r2") = r2;
	register long rr3 asm("r3") = r3;
	register long ret asm("r0");

	__asm__ __volatile__ (
		"msr	cpsr_fs, %[cpsr]	\n\t"
		"mov	lr, pc			\n\t"
		"mov	pc, %[fn]		\n\t"
		: "=r" (ret)
		: "0" (rr0), "r" (rr1), "r" (rr2), "r" (rr3),
		  [cpsr] "r" (cpsr), [fn] "r" (fn)
		: "lr", "cc"
	);
	return ret;
}

static inline long __kprobes
insnslot_1arg_rwflags(long r0, long *cpsr, insn_1arg_fn_t *fn)
{
	register long rr0 asm("r0") = r0;
	register long ret asm("r0");
	long oldcpsr = *cpsr;
	long newcpsr;

	__asm__ __volatile__ (
		"msr	cpsr_fs, %[oldcpsr]	\n\t"
		"mov	lr, pc			\n\t"
		"mov	pc, %[fn]		\n\t"
		"mrs	%[newcpsr], cpsr	\n\t"
		: "=r" (ret), [newcpsr] "=r" (newcpsr)
		: "0" (rr0), [oldcpsr] "r" (oldcpsr), [fn] "r" (fn)
		: "lr", "cc"
	);
	*cpsr = (oldcpsr & ~PSR_fs) | (newcpsr & PSR_fs);
	return ret;
}

static inline long __kprobes
insnslot_2arg_rwflags(long r0, long r1, long *cpsr, insn_2arg_fn_t *fn)
{
	register long rr0 asm("r0") = r0;
	register long rr1 asm("r1") = r1;
	register long ret asm("r0");
	long oldcpsr = *cpsr;
	long newcpsr;

	__asm__ __volatile__ (
		"msr	cpsr_fs, %[oldcpsr]	\n\t"
		"mov	lr, pc			\n\t"
		"mov	pc, %[fn]		\n\t"
		"mrs	%[newcpsr], cpsr	\n\t"
		: "=r" (ret), [newcpsr] "=r" (newcpsr)
		: "0" (rr0), "r" (rr1), [oldcpsr] "r" (oldcpsr), [fn] "r" (fn)
		: "lr", "cc"
	);
	*cpsr = (oldcpsr & ~PSR_fs) | (newcpsr & PSR_fs);
	return ret;
}

static inline long __kprobes
insnslot_3arg_rwflags(long r0, long r1, long r2, long *cpsr,
		      insn_3arg_fn_t *fn)
{
	register long rr0 asm("r0") = r0;
	register long rr1 asm("r1") = r1;
	register long rr2 asm("r2") = r2;
	register long ret asm("r0");
	long oldcpsr = *cpsr;
	long newcpsr;

	__asm__ __volatile__ (
		"msr	cpsr_fs, %[oldcpsr]	\n\t"
		"mov	lr, pc			\n\t"
		"mov	pc, %[fn]		\n\t"
		"mrs	%[newcpsr], cpsr	\n\t"
		: "=r" (ret), [newcpsr] "=r" (newcpsr)
		: "0" (rr0), "r" (rr1), "r" (rr2),
		  [oldcpsr] "r" (oldcpsr), [fn] "r" (fn)
		: "lr", "cc"
	);
	*cpsr = (oldcpsr & ~PSR_fs) | (newcpsr & PSR_fs);
	return ret;
}

static inline long __kprobes
insnslot_4arg_rwflags(long r0, long r1, long r2, long r3, long *cpsr,
		      insn_4arg_fn_t *fn)
{
	register long rr0 asm("r0") = r0;
	register long rr1 asm("r1") = r1;
	register long rr2 asm("r2") = r2;
	register long rr3 asm("r3") = r3;
	register long ret asm("r0");
	long oldcpsr = *cpsr;
	long newcpsr;

	__asm__ __volatile__ (
		"msr	cpsr_fs, %[oldcpsr]	\n\t"
		"mov	lr, pc			\n\t"
		"mov	pc, %[fn]		\n\t"
		"mrs	%[newcpsr], cpsr	\n\t"
		: "=r" (ret), [newcpsr] "=r" (newcpsr)
		: "0" (rr0), "r" (rr1), "r" (rr2), "r" (rr3),
		  [oldcpsr] "r" (oldcpsr), [fn] "r" (fn)
		: "lr", "cc"
	);
	*cpsr = (oldcpsr & ~PSR_fs) | (newcpsr & PSR_fs);
	return ret;
}

static inline long long __kprobes
insnslot_llret_4arg_rwflags(long r0, long r1, long r2, long r3, long *cpsr,
			    insn_llret_4arg_fn_t *fn)
{
	register long rr0 asm("r0") = r0;
	register long rr1 asm("r1") = r1;
	register long rr2 asm("r2") = r2;
	register long rr3 asm("r3") = r3;
	register long ret0 asm("r0");
	register long ret1 asm("r1");
	long oldcpsr = *cpsr;
	long newcpsr;
	union reg_pair fnr;

	__asm__ __volatile__ (
		"msr	cpsr_fs, %[oldcpsr]	\n\t"
		"mov	lr, pc			\n\t"
		"mov	pc, %[fn]		\n\t"
		"mrs	%[newcpsr], cpsr	\n\t"
		: "=r" (ret0), "=r" (ret1), [newcpsr] "=r" (newcpsr)
		: "0" (rr0), "r" (rr1), "r" (rr2), "r" (rr3),
		  [oldcpsr] "r" (oldcpsr), [fn] "r" (fn)
		: "lr", "cc"
	);
	*cpsr = (oldcpsr & ~PSR_fs) | (newcpsr & PSR_fs);
	fnr.r0 = ret0;
	fnr.r1 = ret1;
	return fnr.dr;
}

/*
 * To avoid the complications of mimicing single-stepping on a
 * processor without a Next-PC or a single-step mode, and to
 * avoid having to deal with the side-effects of boosting, we
 * simulate or emulate (almost) all ARM instructions.
 *
 * "Simulation" is where the instruction's behavior is duplicated in
 * C code.  "Emulation" is where the original instruction is rewritten
 * and executed, often by altering its registers.
 *
 * By having all behavior of the kprobe'd instruction completed before
 * returning from the kprobe_handler(), all locks (scheduler and
 * interrupt) can safely be released.  There is no need for secondary
 * breakpoints, no race with MP or preemptable kernels, nor having to
 * clean up resources counts at a later time impacting overall system
 * performance.  By rewriting the instruction, only the minimum registers
 * need to be loaded and saved back optimizing performance.
 *
 * Calling the insnslot_*_rwflags version of a function doesn't hurt
 * anything even when the CPSR flags aren't updated by the
 * instruction.  It's just a little slower in return for saving
 * a little space by not having a duplicate function that doesn't
 * update the flags.  (The same optimization can be said for
 * instructions that do or don't perform register writeback)
 * Also, instructions can either read the flags, only write the
 * flags, or read and write the flags.  To save combinations
 * rather than for sheer performance, flag functions just assume
 * read and write of flags.
 */

static void __kprobes simulate_bbl(struct kprobe *p, struct pt_regs *regs)
{
	kprobe_opcode_t insn = p->opcode;
	long iaddr = (long)p->addr;
	int disp  = branch_displacement(insn);

	if (insn & (1 << 24))
		regs->ARM_lr = iaddr + 4;

	regs->ARM_pc = iaddr + 8 + disp;
}

static void __kprobes simulate_blx1(struct kprobe *p, struct pt_regs *regs)
{
	kprobe_opcode_t insn = p->opcode;
	long iaddr = (long)p->addr;
	int disp = branch_displacement(insn);

	regs->ARM_lr = iaddr + 4;
	regs->ARM_pc = iaddr + 8 + disp + ((insn >> 23) & 0x2);
	regs->ARM_cpsr |= PSR_T_BIT;
}

static void __kprobes simulate_blx2bx(struct kprobe *p, struct pt_regs *regs)
{
	kprobe_opcode_t insn = p->opcode;
	int rm = insn & 0xf;
	long rmv = regs->uregs[rm];

	if (insn & (1 << 5))
		regs->ARM_lr = (long)p->addr + 4;

	regs->ARM_pc = rmv & ~0x1;
	regs->ARM_cpsr &= ~PSR_T_BIT;
	if (rmv & 0x1)
		regs->ARM_cpsr |= PSR_T_BIT;
}

static void __kprobes simulate_mrs(struct kprobe *p, struct pt_regs *regs)
{
	kprobe_opcode_t insn = p->opcode;
	int rd = (insn >> 12) & 0xf;
	unsigned long mask = 0xf8ff03df; /* Mask out execution state */
	regs->uregs[rd] = regs->ARM_cpsr & mask;
}

static void __kprobes simulate_ldm1stm1(struct kprobe *p, struct pt_regs *regs)
{
	kprobe_opcode_t insn = p->opcode;
	int rn = (insn >> 16) & 0xf;
	int lbit = insn & (1 << 20);
	int wbit = insn & (1 << 21);
	int ubit = insn & (1 << 23);
	int pbit = insn & (1 << 24);
	long *addr = (long *)regs->uregs[rn];
	int reg_bit_vector;
	int reg_count;

	reg_count = 0;
	reg_bit_vector = insn & 0xffff;
	while (reg_bit_vector) {
		reg_bit_vector &= (reg_bit_vector - 1);
		++reg_count;
	}

	if (!ubit)
		addr -= reg_count;
	addr += (!pbit == !ubit);

	reg_bit_vector = insn & 0xffff;
	while (reg_bit_vector) {
		int reg = __ffs(reg_bit_vector);
		reg_bit_vector &= (reg_bit_vector - 1);
		if (lbit)
			regs->uregs[reg] = *addr++;
		else
			*addr++ = regs->uregs[reg];
	}

	if (wbit) {
		if (!ubit)
			addr -= reg_count;
		addr -= (!pbit == !ubit);
		regs->uregs[rn] = (long)addr;
	}
}

static void __kprobes simulate_stm1_pc(struct kprobe *p, struct pt_regs *regs)
{
	regs->ARM_pc = (long)p->addr + str_pc_offset;
	simulate_ldm1stm1(p, regs);
	regs->ARM_pc = (long)p->addr + 4;
}

static void __kprobes simulate_mov_ipsp(struct kprobe *p, struct pt_regs *regs)
{
	regs->uregs[12] = regs->uregs[13];
}

static void __kprobes emulate_ldrd(struct kprobe *p, struct pt_regs *regs)
{
	insn_2arg_fn_t *i_fn = (insn_2arg_fn_t *)&p->ainsn.insn[0];
	kprobe_opcode_t insn = p->opcode;
	long ppc = (long)p->addr + 8;
	int rd = (insn >> 12) & 0xf;
	int rn = (insn >> 16) & 0xf;
	int rm = insn & 0xf;  /* rm may be invalid, don't care. */
	long rmv = (rm == 15) ? ppc : regs->uregs[rm];
	long rnv = (rn == 15) ? ppc : regs->uregs[rn];

	/* Not following the C calling convention here, so need asm(). */
	__asm__ __volatile__ (
		"ldr	r0, %[rn]	\n\t"
		"ldr	r1, %[rm]	\n\t"
		"msr	cpsr_fs, %[cpsr]\n\t"
		"mov	lr, pc		\n\t"
		"mov	pc, %[i_fn]	\n\t"
		"str	r0, %[rn]	\n\t"	/* in case of writeback */
		"str	r2, %[rd0]	\n\t"
		"str	r3, %[rd1]	\n\t"
		: [rn]  "+m" (rnv),
		  [rd0] "=m" (regs->uregs[rd]),
		  [rd1] "=m" (regs->uregs[rd+1])
		: [rm]   "m" (rmv),
		  [cpsr] "r" (regs->ARM_cpsr),
		  [i_fn] "r" (i_fn)
		: "r0", "r1", "r2", "r3", "lr", "cc"
	);
	if (is_writeback(insn))
		regs->uregs[rn] = rnv;
}

static void __kprobes emulate_strd(struct kprobe *p, struct pt_regs *regs)
{
	insn_4arg_fn_t *i_fn = (insn_4arg_fn_t *)&p->ainsn.insn[0];
	kprobe_opcode_t insn = p->opcode;
	long ppc = (long)p->addr + 8;
	int rd = (insn >> 12) & 0xf;
	int rn = (insn >> 16) & 0xf;
	int rm  = insn & 0xf;
	long rnv = (rn == 15) ? ppc : regs->uregs[rn];
	/* rm/rmv may be invalid, don't care. */
	long rmv = (rm == 15) ? ppc : regs->uregs[rm];
	long rnv_wb;

	rnv_wb = insnslot_4arg_rflags(rnv, rmv, regs->uregs[rd],
					       regs->uregs[rd+1],
					       regs->ARM_cpsr, i_fn);
	if (is_writeback(insn))
		regs->uregs[rn] = rnv_wb;
}

static void __kprobes emulate_ldr(struct kprobe *p, struct pt_regs *regs)
{
	insn_llret_3arg_fn_t *i_fn = (insn_llret_3arg_fn_t *)&p->ainsn.insn[0];
	kprobe_opcode_t insn = p->opcode;
	long ppc = (long)p->addr + 8;
	union reg_pair fnr;
	int rd = (insn >> 12) & 0xf;
	int rn = (insn >> 16) & 0xf;
	int rm = insn & 0xf;
	long rdv;
	long rnv = (rn == 15) ? ppc : regs->uregs[rn];
	long rmv = (rm == 15) ? ppc : regs->uregs[rm];
	long cpsr = regs->ARM_cpsr;

	fnr.dr = insnslot_llret_3arg_rflags(rnv, 0, rmv, cpsr, i_fn);
	if (rn != 15)
		regs->uregs[rn] = fnr.r0;  /* Save Rn in case of writeback. */
	rdv = fnr.r1;

	if (rd == 15) {
#if __LINUX_ARM_ARCH__ >= 5
		cpsr &= ~PSR_T_BIT;
		if (rdv & 0x1)
			cpsr |= PSR_T_BIT;
		regs->ARM_cpsr = cpsr;
		rdv &= ~0x1;
#else
		rdv &= ~0x2;
#endif
	}
	regs->uregs[rd] = rdv;
}

static void __kprobes emulate_str(struct kprobe *p, struct pt_regs *regs)
{
	insn_3arg_fn_t *i_fn = (insn_3arg_fn_t *)&p->ainsn.insn[0];
	kprobe_opcode_t insn = p->opcode;
	long iaddr = (long)p->addr;
	int rd = (insn >> 12) & 0xf;
	int rn = (insn >> 16) & 0xf;
	int rm = insn & 0xf;
	long rdv = (rd == 15) ? iaddr + str_pc_offset : regs->uregs[rd];
	long rnv = (rn == 15) ? iaddr +  8 : regs->uregs[rn];
	long rmv = regs->uregs[rm];  /* rm/rmv may be invalid, don't care. */
	long rnv_wb;

	rnv_wb = insnslot_3arg_rflags(rnv, rdv, rmv, regs->ARM_cpsr, i_fn);
	if (rn != 15)
		regs->uregs[rn] = rnv_wb;  /* Save Rn in case of writeback. */
<<<<<<< HEAD
}

static void __kprobes emulate_mrrc(struct kprobe *p, struct pt_regs *regs)
{
	insn_llret_0arg_fn_t *i_fn = (insn_llret_0arg_fn_t *)&p->ainsn.insn[0];
	kprobe_opcode_t insn = p->opcode;
	union reg_pair fnr;
	int rd = (insn >> 12) & 0xf;
	int rn = (insn >> 16) & 0xf;

	fnr.dr = insnslot_llret_0arg_rflags(regs->ARM_cpsr, i_fn);
	regs->uregs[rn] = fnr.r0;
	regs->uregs[rd] = fnr.r1;
}

static void __kprobes emulate_mcrr(struct kprobe *p, struct pt_regs *regs)
{
	insn_2arg_fn_t *i_fn = (insn_2arg_fn_t *)&p->ainsn.insn[0];
	kprobe_opcode_t insn = p->opcode;
	int rd = (insn >> 12) & 0xf;
	int rn = (insn >> 16) & 0xf;
	long rnv = regs->uregs[rn];
	long rdv = regs->uregs[rd];

	insnslot_2arg_rflags(rnv, rdv, regs->ARM_cpsr, i_fn);
=======
>>>>>>> d762f438
}

static void __kprobes emulate_sat(struct kprobe *p, struct pt_regs *regs)
{
	insn_1arg_fn_t *i_fn = (insn_1arg_fn_t *)&p->ainsn.insn[0];
	kprobe_opcode_t insn = p->opcode;
	int rd = (insn >> 12) & 0xf;
	int rm = insn & 0xf;
	long rmv = regs->uregs[rm];

	/* Writes Q flag */
	regs->uregs[rd] = insnslot_1arg_rwflags(rmv, &regs->ARM_cpsr, i_fn);
}

static void __kprobes emulate_sel(struct kprobe *p, struct pt_regs *regs)
{
	insn_2arg_fn_t *i_fn = (insn_2arg_fn_t *)&p->ainsn.insn[0];
	kprobe_opcode_t insn = p->opcode;
	int rd = (insn >> 12) & 0xf;
	int rn = (insn >> 16) & 0xf;
	int rm = insn & 0xf;
	long rnv = regs->uregs[rn];
	long rmv = regs->uregs[rm];

	/* Reads GE bits */
	regs->uregs[rd] = insnslot_2arg_rflags(rnv, rmv, regs->ARM_cpsr, i_fn);
}

static void __kprobes emulate_none(struct kprobe *p, struct pt_regs *regs)
{
	insn_0arg_fn_t *i_fn = (insn_0arg_fn_t *)&p->ainsn.insn[0];

	insnslot_0arg_rflags(regs->ARM_cpsr, i_fn);
}

static void __kprobes emulate_nop(struct kprobe *p, struct pt_regs *regs)
{
}

static void __kprobes
emulate_rd12_modify(struct kprobe *p, struct pt_regs *regs)
{
	insn_1arg_fn_t *i_fn = (insn_1arg_fn_t *)&p->ainsn.insn[0];
	kprobe_opcode_t insn = p->opcode;
	int rd = (insn >> 12) & 0xf;
	long rdv = regs->uregs[rd];

	regs->uregs[rd] = insnslot_1arg_rflags(rdv, regs->ARM_cpsr, i_fn);
}

static void __kprobes
emulate_rd12rn0_modify(struct kprobe *p, struct pt_regs *regs)
{
	insn_2arg_fn_t *i_fn = (insn_2arg_fn_t *)&p->ainsn.insn[0];
	kprobe_opcode_t insn = p->opcode;
	int rd = (insn >> 12) & 0xf;
	int rn = insn & 0xf;
	long rdv = regs->uregs[rd];
	long rnv = regs->uregs[rn];

	regs->uregs[rd] = insnslot_2arg_rflags(rdv, rnv, regs->ARM_cpsr, i_fn);
}

static void __kprobes emulate_rd12rm0(struct kprobe *p, struct pt_regs *regs)
{
	insn_1arg_fn_t *i_fn = (insn_1arg_fn_t *)&p->ainsn.insn[0];
	kprobe_opcode_t insn = p->opcode;
	int rd = (insn >> 12) & 0xf;
	int rm = insn & 0xf;
	long rmv = regs->uregs[rm];

	regs->uregs[rd] = insnslot_1arg_rflags(rmv, regs->ARM_cpsr, i_fn);
}

static void __kprobes
emulate_rd12rn16rm0_rwflags(struct kprobe *p, struct pt_regs *regs)
{
	insn_2arg_fn_t *i_fn = (insn_2arg_fn_t *)&p->ainsn.insn[0];
	kprobe_opcode_t insn = p->opcode;
	int rd = (insn >> 12) & 0xf;
	int rn = (insn >> 16) & 0xf;
	int rm = insn & 0xf;
	long rnv = regs->uregs[rn];
	long rmv = regs->uregs[rm];

	regs->uregs[rd] =
		insnslot_2arg_rwflags(rnv, rmv, &regs->ARM_cpsr, i_fn);
}

static void __kprobes
emulate_rd16rn12rs8rm0_rwflags(struct kprobe *p, struct pt_regs *regs)
{
	insn_3arg_fn_t *i_fn = (insn_3arg_fn_t *)&p->ainsn.insn[0];
	kprobe_opcode_t insn = p->opcode;
	int rd = (insn >> 16) & 0xf;
	int rn = (insn >> 12) & 0xf;
	int rs = (insn >> 8) & 0xf;
	int rm = insn & 0xf;
	long rnv = regs->uregs[rn];
	long rsv = regs->uregs[rs];
	long rmv = regs->uregs[rm];

	regs->uregs[rd] =
		insnslot_3arg_rwflags(rnv, rsv, rmv, &regs->ARM_cpsr, i_fn);
}

static void __kprobes
emulate_rd16rs8rm0_rwflags(struct kprobe *p, struct pt_regs *regs)
{
	insn_2arg_fn_t *i_fn = (insn_2arg_fn_t *)&p->ainsn.insn[0];
	kprobe_opcode_t insn = p->opcode;
	int rd = (insn >> 16) & 0xf;
	int rs = (insn >> 8) & 0xf;
	int rm = insn & 0xf;
	long rsv = regs->uregs[rs];
	long rmv = regs->uregs[rm];

	regs->uregs[rd] =
		insnslot_2arg_rwflags(rsv, rmv, &regs->ARM_cpsr, i_fn);
}

static void __kprobes
emulate_rdhi16rdlo12rs8rm0_rwflags(struct kprobe *p, struct pt_regs *regs)
{
	insn_llret_4arg_fn_t *i_fn = (insn_llret_4arg_fn_t *)&p->ainsn.insn[0];
	kprobe_opcode_t insn = p->opcode;
	union reg_pair fnr;
	int rdhi = (insn >> 16) & 0xf;
	int rdlo = (insn >> 12) & 0xf;
	int rs   = (insn >> 8) & 0xf;
	int rm   = insn & 0xf;
	long rsv = regs->uregs[rs];
	long rmv = regs->uregs[rm];

	fnr.dr = insnslot_llret_4arg_rwflags(regs->uregs[rdhi],
					     regs->uregs[rdlo], rsv, rmv,
					     &regs->ARM_cpsr, i_fn);
	regs->uregs[rdhi] = fnr.r0;
	regs->uregs[rdlo] = fnr.r1;
}

static void __kprobes
emulate_alu_imm_rflags(struct kprobe *p, struct pt_regs *regs)
{
	insn_1arg_fn_t *i_fn = (insn_1arg_fn_t *)&p->ainsn.insn[0];
	kprobe_opcode_t insn = p->opcode;
	int rd = (insn >> 12) & 0xf;
	int rn = (insn >> 16) & 0xf;
	long rnv = (rn == 15) ? (long)p->addr + 8 : regs->uregs[rn];

	regs->uregs[rd] = insnslot_1arg_rflags(rnv, regs->ARM_cpsr, i_fn);
}

static void __kprobes
emulate_alu_imm_rwflags(struct kprobe *p, struct pt_regs *regs)
{
	insn_1arg_fn_t *i_fn = (insn_1arg_fn_t *)&p->ainsn.insn[0];
	kprobe_opcode_t insn = p->opcode;
	int rd = (insn >> 12) & 0xf;
	int rn = (insn >> 16) & 0xf;
	long rnv = (rn == 15) ? (long)p->addr + 8 : regs->uregs[rn];

	regs->uregs[rd] = insnslot_1arg_rwflags(rnv, &regs->ARM_cpsr, i_fn);
}

static void __kprobes
emulate_alu_tests_imm(struct kprobe *p, struct pt_regs *regs)
{
	insn_1arg_fn_t *i_fn = (insn_1arg_fn_t *)&p->ainsn.insn[0];
	kprobe_opcode_t insn = p->opcode;
	int rn = (insn >> 16) & 0xf;
	long rnv = (rn == 15) ? (long)p->addr + 8 : regs->uregs[rn];

	insnslot_1arg_rwflags(rnv, &regs->ARM_cpsr, i_fn);
}

static void __kprobes
emulate_alu_rflags(struct kprobe *p, struct pt_regs *regs)
{
	insn_3arg_fn_t *i_fn = (insn_3arg_fn_t *)&p->ainsn.insn[0];
	kprobe_opcode_t insn = p->opcode;
	long ppc = (long)p->addr + 8;
	int rd = (insn >> 12) & 0xf;
	int rn = (insn >> 16) & 0xf;	/* rn/rnv/rs/rsv may be */
	int rs = (insn >> 8) & 0xf;	/* invalid, don't care. */
	int rm = insn & 0xf;
	long rnv = (rn == 15) ? ppc : regs->uregs[rn];
	long rmv = (rm == 15) ? ppc : regs->uregs[rm];
	long rsv = regs->uregs[rs];

	regs->uregs[rd] =
		insnslot_3arg_rflags(rnv, rmv, rsv, regs->ARM_cpsr, i_fn);
}

static void __kprobes
emulate_alu_rwflags(struct kprobe *p, struct pt_regs *regs)
{
	insn_3arg_fn_t *i_fn = (insn_3arg_fn_t *)&p->ainsn.insn[0];
	kprobe_opcode_t insn = p->opcode;
	long ppc = (long)p->addr + 8;
	int rd = (insn >> 12) & 0xf;
	int rn = (insn >> 16) & 0xf;	/* rn/rnv/rs/rsv may be */
	int rs = (insn >> 8) & 0xf;	/* invalid, don't care. */
	int rm = insn & 0xf;
	long rnv = (rn == 15) ? ppc : regs->uregs[rn];
	long rmv = (rm == 15) ? ppc : regs->uregs[rm];
	long rsv = regs->uregs[rs];

	regs->uregs[rd] =
		insnslot_3arg_rwflags(rnv, rmv, rsv, &regs->ARM_cpsr, i_fn);
}

static void __kprobes
emulate_alu_tests(struct kprobe *p, struct pt_regs *regs)
{
	insn_3arg_fn_t *i_fn = (insn_3arg_fn_t *)&p->ainsn.insn[0];
	kprobe_opcode_t insn = p->opcode;
	long ppc = (long)p->addr + 8;
	int rn = (insn >> 16) & 0xf;
	int rs = (insn >> 8) & 0xf;	/* rs/rsv may be invalid, don't care. */
	int rm = insn & 0xf;
	long rnv = (rn == 15) ? ppc : regs->uregs[rn];
	long rmv = (rm == 15) ? ppc : regs->uregs[rm];
	long rsv = regs->uregs[rs];

	insnslot_3arg_rwflags(rnv, rmv, rsv, &regs->ARM_cpsr, i_fn);
}

static enum kprobe_insn __kprobes
prep_emulate_ldr_str(kprobe_opcode_t insn, struct arch_specific_insn *asi)
{
	int not_imm = (insn & (1 << 26)) ? (insn & (1 << 25))
					 : (~insn & (1 << 22));

	if (is_writeback(insn) && is_r15(insn, 16))
		return INSN_REJECTED;	/* Writeback to PC */

	insn &= 0xfff00fff;
	insn |= 0x00001000;	/* Rn = r0, Rd = r1 */
	if (not_imm) {
		insn &= ~0xf;
		insn |= 2;	/* Rm = r2 */
	}
	asi->insn[0] = insn;
	asi->insn_handler = (insn & (1 << 20)) ? emulate_ldr : emulate_str;
	return INSN_GOOD;
}

static enum kprobe_insn __kprobes
prep_emulate_rd12_modify(kprobe_opcode_t insn, struct arch_specific_insn *asi)
{
	if (is_r15(insn, 12))
		return INSN_REJECTED;	/* Rd is PC */

	insn &= 0xffff0fff;	/* Rd = r0 */
	asi->insn[0] = insn;
	asi->insn_handler = emulate_rd12_modify;
	return INSN_GOOD;
}

static enum kprobe_insn __kprobes
prep_emulate_rd12rn0_modify(kprobe_opcode_t insn,
			    struct arch_specific_insn *asi)
{
	if (is_r15(insn, 12))
		return INSN_REJECTED;	/* Rd is PC */

	insn &= 0xffff0ff0;	/* Rd = r0 */
	insn |= 0x00000001;	/* Rn = r1 */
	asi->insn[0] = insn;
	asi->insn_handler = emulate_rd12rn0_modify;
	return INSN_GOOD;
}

static enum kprobe_insn __kprobes
prep_emulate_rd12rm0(kprobe_opcode_t insn, struct arch_specific_insn *asi)
{
	if (is_r15(insn, 12))
		return INSN_REJECTED;	/* Rd is PC */

	insn &= 0xffff0ff0;	/* Rd = r0, Rm = r0 */
	asi->insn[0] = insn;
	asi->insn_handler = emulate_rd12rm0;
	return INSN_GOOD;
}

static enum kprobe_insn __kprobes
prep_emulate_rd12rn16rm0_wflags(kprobe_opcode_t insn,
				struct arch_specific_insn *asi)
{
	if (is_r15(insn, 12))
		return INSN_REJECTED;	/* Rd is PC */

	insn &= 0xfff00ff0;	/* Rd = r0, Rn = r0 */
	insn |= 0x00000001;	/* Rm = r1 */
	asi->insn[0] = insn;
	asi->insn_handler = emulate_rd12rn16rm0_rwflags;
	return INSN_GOOD;
}

static enum kprobe_insn __kprobes
prep_emulate_rd16rs8rm0_wflags(kprobe_opcode_t insn,
			       struct arch_specific_insn *asi)
{
	if (is_r15(insn, 16))
		return INSN_REJECTED;	/* Rd is PC */

	insn &= 0xfff0f0f0;	/* Rd = r0, Rs = r0 */
	insn |= 0x00000001;	/* Rm = r1          */
	asi->insn[0] = insn;
	asi->insn_handler = emulate_rd16rs8rm0_rwflags;
	return INSN_GOOD;
}

static enum kprobe_insn __kprobes
prep_emulate_rd16rn12rs8rm0_wflags(kprobe_opcode_t insn,
				   struct arch_specific_insn *asi)
{
	if (is_r15(insn, 16))
		return INSN_REJECTED;	/* Rd is PC */

	insn &= 0xfff000f0;	/* Rd = r0, Rn = r0 */
	insn |= 0x00000102;	/* Rs = r1, Rm = r2 */
	asi->insn[0] = insn;
	asi->insn_handler = emulate_rd16rn12rs8rm0_rwflags;
	return INSN_GOOD;
}

static enum kprobe_insn __kprobes
prep_emulate_rdhi16rdlo12rs8rm0_wflags(kprobe_opcode_t insn,
				       struct arch_specific_insn *asi)
{
	if (is_r15(insn, 16) || is_r15(insn, 12))
		return INSN_REJECTED;	/* RdHi or RdLo is PC */

	insn &= 0xfff000f0;	/* RdHi = r0, RdLo = r1 */
	insn |= 0x00001203;	/* Rs = r2, Rm = r3 */
	asi->insn[0] = insn;
	asi->insn_handler = emulate_rdhi16rdlo12rs8rm0_rwflags;
	return INSN_GOOD;
}

/*
 * For the instruction masking and comparisons in all the "space_*"
 * functions below, Do _not_ rearrange the order of tests unless
 * you're very, very sure of what you are doing.  For the sake of
 * efficiency, the masks for some tests sometimes assume other test
 * have been done prior to them so the number of patterns to test
 * for an instruction set can be as broad as possible to reduce the
 * number of tests needed.
 */

static enum kprobe_insn __kprobes
space_1111(kprobe_opcode_t insn, struct arch_specific_insn *asi)
{
	/* memory hint : 1111 0100 x001 xxxx xxxx xxxx xxxx xxxx : */
	/* PLDI        : 1111 0100 x101 xxxx xxxx xxxx xxxx xxxx : */
	/* PLDW        : 1111 0101 x001 xxxx xxxx xxxx xxxx xxxx : */
	/* PLD         : 1111 0101 x101 xxxx xxxx xxxx xxxx xxxx : */
	if ((insn & 0xfe300000) == 0xf4100000) {
		asi->insn_handler = emulate_nop;
		return INSN_GOOD_NO_SLOT;
	}

	/* BLX(1) : 1111 101x xxxx xxxx xxxx xxxx xxxx xxxx : */
	if ((insn & 0xfe000000) == 0xfa000000) {
		asi->insn_handler = simulate_blx1;
		return INSN_GOOD_NO_SLOT;
	}

	/* CPS   : 1111 0001 0000 xxx0 xxxx xxxx xx0x xxxx */
	/* SETEND: 1111 0001 0000 0001 xxxx xxxx 0000 xxxx */

	/* SRS   : 1111 100x x1x0 xxxx xxxx xxxx xxxx xxxx */
	/* RFE   : 1111 100x x0x1 xxxx xxxx xxxx xxxx xxxx */

	/* Coprocessor instructions... */
	/* MCRR2 : 1111 1100 0100 xxxx xxxx xxxx xxxx xxxx : (Rd != Rn) */
	/* MRRC2 : 1111 1100 0101 xxxx xxxx xxxx xxxx xxxx : (Rd != Rn) */
	/* LDC2  : 1111 110x xxx1 xxxx xxxx xxxx xxxx xxxx */
	/* STC2  : 1111 110x xxx0 xxxx xxxx xxxx xxxx xxxx */
	/* CDP2  : 1111 1110 xxxx xxxx xxxx xxxx xxx0 xxxx */
	/* MCR2  : 1111 1110 xxx0 xxxx xxxx xxxx xxx1 xxxx */
	/* MRC2  : 1111 1110 xxx1 xxxx xxxx xxxx xxx1 xxxx */

	return INSN_REJECTED;
}

static enum kprobe_insn __kprobes
space_cccc_000x(kprobe_opcode_t insn, struct arch_specific_insn *asi)
{
	/* cccc 0001 0xx0 xxxx xxxx xxxx xxxx xxx0 xxxx */
	if ((insn & 0x0f900010) == 0x01000000) {

		/* MRS cpsr : cccc 0001 0000 xxxx xxxx xxxx 0000 xxxx */
		if ((insn & 0x0ff000f0) == 0x01000000) {
			if (is_r15(insn, 12))
				return INSN_REJECTED;	/* Rd is PC */
			asi->insn_handler = simulate_mrs;
			return INSN_GOOD_NO_SLOT;
		}

		/* SMLALxy : cccc 0001 0100 xxxx xxxx xxxx 1xx0 xxxx */
		if ((insn & 0x0ff00090) == 0x01400080)
			return prep_emulate_rdhi16rdlo12rs8rm0_wflags(insn,
									asi);

		/* SMULWy : cccc 0001 0010 xxxx xxxx xxxx 1x10 xxxx */
		/* SMULxy : cccc 0001 0110 xxxx xxxx xxxx 1xx0 xxxx */
		if ((insn & 0x0ff000b0) == 0x012000a0 ||
		    (insn & 0x0ff00090) == 0x01600080)
			return prep_emulate_rd16rs8rm0_wflags(insn, asi);

		/* SMLAxy : cccc 0001 0000 xxxx xxxx xxxx 1xx0 xxxx : Q */
		/* SMLAWy : cccc 0001 0010 xxxx xxxx xxxx 1x00 xxxx : Q */
		if ((insn & 0x0ff00090) == 0x01000080 ||
		    (insn & 0x0ff000b0) == 0x01200080)
			return prep_emulate_rd16rn12rs8rm0_wflags(insn, asi);

		/* BXJ      : cccc 0001 0010 xxxx xxxx xxxx 0010 xxxx */
		/* MSR      : cccc 0001 0x10 xxxx xxxx xxxx 0000 xxxx */
		/* MRS spsr : cccc 0001 0100 xxxx xxxx xxxx 0000 xxxx */

		/* Other instruction encodings aren't yet defined */
		return INSN_REJECTED;
	}

	/* cccc 0001 0xx0 xxxx xxxx xxxx xxxx 0xx1 xxxx */
	else if ((insn & 0x0f900090) == 0x01000010) {

		/* BLX(2) : cccc 0001 0010 xxxx xxxx xxxx 0011 xxxx */
		/* BX     : cccc 0001 0010 xxxx xxxx xxxx 0001 xxxx */
		if ((insn & 0x0ff000d0) == 0x01200010) {
			if ((insn & 0x0ff000ff) == 0x0120003f)
				return INSN_REJECTED; /* BLX pc */
			asi->insn_handler = simulate_blx2bx;
			return INSN_GOOD_NO_SLOT;
		}

		/* CLZ : cccc 0001 0110 xxxx xxxx xxxx 0001 xxxx */
		if ((insn & 0x0ff000f0) == 0x01600010)
			return prep_emulate_rd12rm0(insn, asi);

		/* QADD    : cccc 0001 0000 xxxx xxxx xxxx 0101 xxxx :Q */
		/* QSUB    : cccc 0001 0010 xxxx xxxx xxxx 0101 xxxx :Q */
		/* QDADD   : cccc 0001 0100 xxxx xxxx xxxx 0101 xxxx :Q */
		/* QDSUB   : cccc 0001 0110 xxxx xxxx xxxx 0101 xxxx :Q */
		if ((insn & 0x0f9000f0) == 0x01000050)
			return prep_emulate_rd12rn16rm0_wflags(insn, asi);

		/* BKPT : 1110 0001 0010 xxxx xxxx xxxx 0111 xxxx */
		/* SMC  : cccc 0001 0110 xxxx xxxx xxxx 0111 xxxx */

		/* Other instruction encodings aren't yet defined */
		return INSN_REJECTED;
	}

	/* cccc 0000 xxxx xxxx xxxx xxxx xxxx 1001 xxxx */
	else if ((insn & 0x0f0000f0) == 0x00000090) {

		/* MUL    : cccc 0000 0000 xxxx xxxx xxxx 1001 xxxx :   */
		/* MULS   : cccc 0000 0001 xxxx xxxx xxxx 1001 xxxx :cc */
		/* MLA    : cccc 0000 0010 xxxx xxxx xxxx 1001 xxxx :   */
		/* MLAS   : cccc 0000 0011 xxxx xxxx xxxx 1001 xxxx :cc */
		/* UMAAL  : cccc 0000 0100 xxxx xxxx xxxx 1001 xxxx :   */
		/* undef  : cccc 0000 0101 xxxx xxxx xxxx 1001 xxxx :   */
		/* MLS    : cccc 0000 0110 xxxx xxxx xxxx 1001 xxxx :   */
		/* undef  : cccc 0000 0111 xxxx xxxx xxxx 1001 xxxx :   */
		/* UMULL  : cccc 0000 1000 xxxx xxxx xxxx 1001 xxxx :   */
		/* UMULLS : cccc 0000 1001 xxxx xxxx xxxx 1001 xxxx :cc */
		/* UMLAL  : cccc 0000 1010 xxxx xxxx xxxx 1001 xxxx :   */
		/* UMLALS : cccc 0000 1011 xxxx xxxx xxxx 1001 xxxx :cc */
		/* SMULL  : cccc 0000 1100 xxxx xxxx xxxx 1001 xxxx :   */
		/* SMULLS : cccc 0000 1101 xxxx xxxx xxxx 1001 xxxx :cc */
		/* SMLAL  : cccc 0000 1110 xxxx xxxx xxxx 1001 xxxx :   */
		/* SMLALS : cccc 0000 1111 xxxx xxxx xxxx 1001 xxxx :cc */
		if ((insn & 0x00d00000) == 0x00500000)
			return INSN_REJECTED;
		else if ((insn & 0x00e00000) == 0x00000000)
			return prep_emulate_rd16rs8rm0_wflags(insn, asi);
		else if ((insn & 0x00a00000) == 0x00200000)
			return prep_emulate_rd16rn12rs8rm0_wflags(insn, asi);
		else
			return prep_emulate_rdhi16rdlo12rs8rm0_wflags(insn,
									asi);
	}

	/* cccc 000x xxxx xxxx xxxx xxxx xxxx 1xx1 xxxx */
	else if ((insn & 0x0e000090) == 0x00000090) {

		/* SWP   : cccc 0001 0000 xxxx xxxx xxxx 1001 xxxx */
		/* SWPB  : cccc 0001 0100 xxxx xxxx xxxx 1001 xxxx */
		/* ???   : cccc 0001 0x01 xxxx xxxx xxxx 1001 xxxx */
		/* ???   : cccc 0001 0x10 xxxx xxxx xxxx 1001 xxxx */
		/* ???   : cccc 0001 0x11 xxxx xxxx xxxx 1001 xxxx */
		/* STREX : cccc 0001 1000 xxxx xxxx xxxx 1001 xxxx */
		/* LDREX : cccc 0001 1001 xxxx xxxx xxxx 1001 xxxx */
		/* STREXD: cccc 0001 1010 xxxx xxxx xxxx 1001 xxxx */
		/* LDREXD: cccc 0001 1011 xxxx xxxx xxxx 1001 xxxx */
		/* STREXB: cccc 0001 1100 xxxx xxxx xxxx 1001 xxxx */
		/* LDREXB: cccc 0001 1101 xxxx xxxx xxxx 1001 xxxx */
		/* STREXH: cccc 0001 1110 xxxx xxxx xxxx 1001 xxxx */
		/* LDREXH: cccc 0001 1111 xxxx xxxx xxxx 1001 xxxx */

		/* LDRD  : cccc 000x xxx0 xxxx xxxx xxxx 1101 xxxx */
		/* STRD  : cccc 000x xxx0 xxxx xxxx xxxx 1111 xxxx */
		/* LDRH  : cccc 000x xxx1 xxxx xxxx xxxx 1011 xxxx */
		/* STRH  : cccc 000x xxx0 xxxx xxxx xxxx 1011 xxxx */
		/* LDRSB : cccc 000x xxx1 xxxx xxxx xxxx 1101 xxxx */
		/* LDRSH : cccc 000x xxx1 xxxx xxxx xxxx 1111 xxxx */
		if ((insn & 0x0f0000f0) == 0x01000090) {
			if ((insn & 0x0fb000f0) == 0x01000090) {
				/* SWP/SWPB */
				return prep_emulate_rd12rn16rm0_wflags(insn,
									asi);
			} else {
				/* STREX/LDREX variants and unallocaed space */
				return INSN_REJECTED;
			}

		} else if ((insn & 0x0e1000d0) == 0x00000d0) {
			/* STRD/LDRD */
			if ((insn & 0x0000e000) == 0x0000e000)
				return INSN_REJECTED;	/* Rd is LR or PC */
			if (is_writeback(insn) && is_r15(insn, 16))
				return INSN_REJECTED;	/* Writeback to PC */

			insn &= 0xfff00fff;
			insn |= 0x00002000;	/* Rn = r0, Rd = r2 */
			if (!(insn & (1 << 22))) {
				/* Register index */
				insn &= ~0xf;
				insn |= 1;	/* Rm = r1 */
			}
			asi->insn[0] = insn;
			asi->insn_handler =
				(insn & (1 << 5)) ? emulate_strd : emulate_ldrd;
			return INSN_GOOD;
		}

		/* LDRH/STRH/LDRSB/LDRSH */
		if (is_r15(insn, 12))
			return INSN_REJECTED;	/* Rd is PC */
		return prep_emulate_ldr_str(insn, asi);
	}

	/* cccc 000x xxxx xxxx xxxx xxxx xxxx xxxx xxxx */

	/*
	 * ALU op with S bit and Rd == 15 :
	 *	cccc 000x xxx1 xxxx 1111 xxxx xxxx xxxx
	 */
	if ((insn & 0x0e10f000) == 0x0010f000)
		return INSN_REJECTED;

	/*
	 * "mov ip, sp" is the most common kprobe'd instruction by far.
	 * Check and optimize for it explicitly.
	 */
	if (insn == 0xe1a0c00d) {
		asi->insn_handler = simulate_mov_ipsp;
		return INSN_GOOD_NO_SLOT;
	}

	/*
	 * Data processing: Immediate-shift / Register-shift
	 * ALU op : cccc 000x xxxx xxxx xxxx xxxx xxxx xxxx
	 * CPY    : cccc 0001 1010 xxxx xxxx 0000 0000 xxxx
	 * MOV    : cccc 0001 101x xxxx xxxx xxxx xxxx xxxx
	 * *S (bit 20) updates condition codes
	 * ADC/SBC/RSC reads the C flag
	 */
	insn &= 0xfff00ff0;	/* Rn = r0, Rd = r0 */
	insn |= 0x00000001;	/* Rm = r1 */
	if (insn & 0x010) {
		insn &= 0xfffff0ff;     /* register shift */
		insn |= 0x00000200;     /* Rs = r2 */
	}
	asi->insn[0] = insn;

	if ((insn & 0x0f900000) == 0x01100000) {
		/*
		 * TST : cccc 0001 0001 xxxx xxxx xxxx xxxx xxxx
		 * TEQ : cccc 0001 0011 xxxx xxxx xxxx xxxx xxxx
		 * CMP : cccc 0001 0101 xxxx xxxx xxxx xxxx xxxx
		 * CMN : cccc 0001 0111 xxxx xxxx xxxx xxxx xxxx
		 */
		asi->insn_handler = emulate_alu_tests;
	} else {
		/* ALU ops which write to Rd */
		asi->insn_handler = (insn & (1 << 20)) ?  /* S-bit */
				emulate_alu_rwflags : emulate_alu_rflags;
	}
	return INSN_GOOD;
}

static enum kprobe_insn __kprobes
space_cccc_001x(kprobe_opcode_t insn, struct arch_specific_insn *asi)
{
	/* MOVW  : cccc 0011 0000 xxxx xxxx xxxx xxxx xxxx */
	/* MOVT  : cccc 0011 0100 xxxx xxxx xxxx xxxx xxxx */
	if ((insn & 0x0fb00000) == 0x03000000)
		return prep_emulate_rd12_modify(insn, asi);

	/* hints : cccc 0011 0010 0000 xxxx xxxx xxxx xxxx */
	if ((insn & 0x0fff0000) == 0x03200000) {
		unsigned op2 = insn & 0x000000ff;
		if (op2 == 0x01 || op2 == 0x04) {
			/* YIELD : cccc 0011 0010 0000 xxxx xxxx 0000 0001 */
			/* SEV   : cccc 0011 0010 0000 xxxx xxxx 0000 0100 */
			asi->insn[0] = insn;
			asi->insn_handler = emulate_none;
			return INSN_GOOD;
		} else if (op2 <= 0x03) {
			/* NOP   : cccc 0011 0010 0000 xxxx xxxx 0000 0000 */
			/* WFE   : cccc 0011 0010 0000 xxxx xxxx 0000 0010 */
			/* WFI   : cccc 0011 0010 0000 xxxx xxxx 0000 0011 */
			/*
			 * We make WFE and WFI true NOPs to avoid stalls due
			 * to missing events whilst processing the probe.
			 */
			asi->insn_handler = emulate_nop;
			return INSN_GOOD_NO_SLOT;
		}
		/* For DBG and unallocated hints it's safest to reject them */
		return INSN_REJECTED;
	}

	/*
	 * MSR   : cccc 0011 0x10 xxxx xxxx xxxx xxxx xxxx
	 * ALU op with S bit and Rd == 15 :
	 *	   cccc 001x xxx1 xxxx 1111 xxxx xxxx xxxx
	 */
	if ((insn & 0x0fb00000) == 0x03200000 ||	/* MSR */
	    (insn & 0x0e10f000) == 0x0210f000)		/* ALU s-bit, R15  */
		return INSN_REJECTED;

	/*
	 * Data processing: 32-bit Immediate
	 * ALU op : cccc 001x xxxx xxxx xxxx xxxx xxxx xxxx
	 * MOV    : cccc 0011 101x xxxx xxxx xxxx xxxx xxxx
	 * *S (bit 20) updates condition codes
	 * ADC/SBC/RSC reads the C flag
	 */
	insn &= 0xfff00fff;	/* Rn = r0 and Rd = r0 */
	asi->insn[0] = insn;

	if ((insn & 0x0f900000) == 0x03100000) {
		/*
		 * TST : cccc 0011 0001 xxxx xxxx xxxx xxxx xxxx
		 * TEQ : cccc 0011 0011 xxxx xxxx xxxx xxxx xxxx
		 * CMP : cccc 0011 0101 xxxx xxxx xxxx xxxx xxxx
		 * CMN : cccc 0011 0111 xxxx xxxx xxxx xxxx xxxx
		 */
		asi->insn_handler = emulate_alu_tests_imm;
	} else {
		/* ALU ops which write to Rd */
		asi->insn_handler = (insn & (1 << 20)) ?  /* S-bit */
			emulate_alu_imm_rwflags : emulate_alu_imm_rflags;
	}
	return INSN_GOOD;
}

static enum kprobe_insn __kprobes
space_cccc_0110__1(kprobe_opcode_t insn, struct arch_specific_insn *asi)
{
	/* SEL : cccc 0110 1000 xxxx xxxx xxxx 1011 xxxx GE: !!! */
	if ((insn & 0x0ff000f0) == 0x068000b0) {
		if (is_r15(insn, 12))
			return INSN_REJECTED;	/* Rd is PC */
		insn &= 0xfff00ff0;	/* Rd = r0, Rn = r0 */
		insn |= 0x00000001;	/* Rm = r1 */
		asi->insn[0] = insn;
		asi->insn_handler = emulate_sel;
		return INSN_GOOD;
	}

	/* SSAT   : cccc 0110 101x xxxx xxxx xxxx xx01 xxxx :Q */
	/* USAT   : cccc 0110 111x xxxx xxxx xxxx xx01 xxxx :Q */
	/* SSAT16 : cccc 0110 1010 xxxx xxxx xxxx 0011 xxxx :Q */
	/* USAT16 : cccc 0110 1110 xxxx xxxx xxxx 0011 xxxx :Q */
	if ((insn & 0x0fa00030) == 0x06a00010 ||
	    (insn & 0x0fb000f0) == 0x06a00030) {
		if (is_r15(insn, 12))
			return INSN_REJECTED;	/* Rd is PC */
		insn &= 0xffff0ff0;	/* Rd = r0, Rm = r0 */
		asi->insn[0] = insn;
		asi->insn_handler = emulate_sat;
		return INSN_GOOD;
	}

	/* REV    : cccc 0110 1011 xxxx xxxx xxxx 0011 xxxx */
	/* REV16  : cccc 0110 1011 xxxx xxxx xxxx 1011 xxxx */
	/* RBIT   : cccc 0110 1111 xxxx xxxx xxxx 0011 xxxx */
	/* REVSH  : cccc 0110 1111 xxxx xxxx xxxx 1011 xxxx */
	if ((insn & 0x0ff00070) == 0x06b00030 ||
	    (insn & 0x0ff00070) == 0x06f00030)
		return prep_emulate_rd12rm0(insn, asi);

	/* ???       : cccc 0110 0000 xxxx xxxx xxxx xxx1 xxxx :   */
	/* SADD16    : cccc 0110 0001 xxxx xxxx xxxx 0001 xxxx :GE */
	/* SADDSUBX  : cccc 0110 0001 xxxx xxxx xxxx 0011 xxxx :GE */
	/* SSUBADDX  : cccc 0110 0001 xxxx xxxx xxxx 0101 xxxx :GE */
	/* SSUB16    : cccc 0110 0001 xxxx xxxx xxxx 0111 xxxx :GE */
	/* SADD8     : cccc 0110 0001 xxxx xxxx xxxx 1001 xxxx :GE */
	/* ???       : cccc 0110 0001 xxxx xxxx xxxx 1011 xxxx :   */
	/* ???       : cccc 0110 0001 xxxx xxxx xxxx 1101 xxxx :   */
	/* SSUB8     : cccc 0110 0001 xxxx xxxx xxxx 1111 xxxx :GE */
	/* QADD16    : cccc 0110 0010 xxxx xxxx xxxx 0001 xxxx :   */
	/* QADDSUBX  : cccc 0110 0010 xxxx xxxx xxxx 0011 xxxx :   */
	/* QSUBADDX  : cccc 0110 0010 xxxx xxxx xxxx 0101 xxxx :   */
	/* QSUB16    : cccc 0110 0010 xxxx xxxx xxxx 0111 xxxx :   */
	/* QADD8     : cccc 0110 0010 xxxx xxxx xxxx 1001 xxxx :   */
	/* ???       : cccc 0110 0010 xxxx xxxx xxxx 1011 xxxx :   */
	/* ???       : cccc 0110 0010 xxxx xxxx xxxx 1101 xxxx :   */
	/* QSUB8     : cccc 0110 0010 xxxx xxxx xxxx 1111 xxxx :   */
	/* SHADD16   : cccc 0110 0011 xxxx xxxx xxxx 0001 xxxx :   */
	/* SHADDSUBX : cccc 0110 0011 xxxx xxxx xxxx 0011 xxxx :   */
	/* SHSUBADDX : cccc 0110 0011 xxxx xxxx xxxx 0101 xxxx :   */
	/* SHSUB16   : cccc 0110 0011 xxxx xxxx xxxx 0111 xxxx :   */
	/* SHADD8    : cccc 0110 0011 xxxx xxxx xxxx 1001 xxxx :   */
	/* ???       : cccc 0110 0011 xxxx xxxx xxxx 1011 xxxx :   */
	/* ???       : cccc 0110 0011 xxxx xxxx xxxx 1101 xxxx :   */
	/* SHSUB8    : cccc 0110 0011 xxxx xxxx xxxx 1111 xxxx :   */
	/* ???       : cccc 0110 0100 xxxx xxxx xxxx xxx1 xxxx :   */
	/* UADD16    : cccc 0110 0101 xxxx xxxx xxxx 0001 xxxx :GE */
	/* UADDSUBX  : cccc 0110 0101 xxxx xxxx xxxx 0011 xxxx :GE */
	/* USUBADDX  : cccc 0110 0101 xxxx xxxx xxxx 0101 xxxx :GE */
	/* USUB16    : cccc 0110 0101 xxxx xxxx xxxx 0111 xxxx :GE */
	/* UADD8     : cccc 0110 0101 xxxx xxxx xxxx 1001 xxxx :GE */
	/* ???       : cccc 0110 0101 xxxx xxxx xxxx 1011 xxxx :   */
	/* ???       : cccc 0110 0101 xxxx xxxx xxxx 1101 xxxx :   */
	/* USUB8     : cccc 0110 0101 xxxx xxxx xxxx 1111 xxxx :GE */
	/* UQADD16   : cccc 0110 0110 xxxx xxxx xxxx 0001 xxxx :   */
	/* UQADDSUBX : cccc 0110 0110 xxxx xxxx xxxx 0011 xxxx :   */
	/* UQSUBADDX : cccc 0110 0110 xxxx xxxx xxxx 0101 xxxx :   */
	/* UQSUB16   : cccc 0110 0110 xxxx xxxx xxxx 0111 xxxx :   */
	/* UQADD8    : cccc 0110 0110 xxxx xxxx xxxx 1001 xxxx :   */
	/* ???       : cccc 0110 0110 xxxx xxxx xxxx 1011 xxxx :   */
	/* ???       : cccc 0110 0110 xxxx xxxx xxxx 1101 xxxx :   */
	/* UQSUB8    : cccc 0110 0110 xxxx xxxx xxxx 1111 xxxx :   */
	/* UHADD16   : cccc 0110 0111 xxxx xxxx xxxx 0001 xxxx :   */
	/* UHADDSUBX : cccc 0110 0111 xxxx xxxx xxxx 0011 xxxx :   */
	/* UHSUBADDX : cccc 0110 0111 xxxx xxxx xxxx 0101 xxxx :   */
	/* UHSUB16   : cccc 0110 0111 xxxx xxxx xxxx 0111 xxxx :   */
	/* UHADD8    : cccc 0110 0111 xxxx xxxx xxxx 1001 xxxx :   */
	/* ???       : cccc 0110 0111 xxxx xxxx xxxx 1011 xxxx :   */
	/* ???       : cccc 0110 0111 xxxx xxxx xxxx 1101 xxxx :   */
	/* UHSUB8    : cccc 0110 0111 xxxx xxxx xxxx 1111 xxxx :   */
	if ((insn & 0x0f800010) == 0x06000010) {
		if ((insn & 0x00300000) == 0x00000000 ||
		    (insn & 0x000000e0) == 0x000000a0 ||
		    (insn & 0x000000e0) == 0x000000c0)
			return INSN_REJECTED;	/* Unallocated space */
		return prep_emulate_rd12rn16rm0_wflags(insn, asi);
	}

	/* PKHBT     : cccc 0110 1000 xxxx xxxx xxxx x001 xxxx :   */
	/* PKHTB     : cccc 0110 1000 xxxx xxxx xxxx x101 xxxx :   */
	if ((insn & 0x0ff00030) == 0x06800010)
		return prep_emulate_rd12rn16rm0_wflags(insn, asi);

	/* SXTAB16   : cccc 0110 1000 xxxx xxxx xxxx 0111 xxxx :   */
	/* SXTB16    : cccc 0110 1000 1111 xxxx xxxx 0111 xxxx :   */
	/* ???       : cccc 0110 1001 xxxx xxxx xxxx 0111 xxxx :   */
	/* SXTAB     : cccc 0110 1010 xxxx xxxx xxxx 0111 xxxx :   */
	/* SXTB      : cccc 0110 1010 1111 xxxx xxxx 0111 xxxx :   */
	/* SXTAH     : cccc 0110 1011 xxxx xxxx xxxx 0111 xxxx :   */
	/* SXTH      : cccc 0110 1011 1111 xxxx xxxx 0111 xxxx :   */
	/* UXTAB16   : cccc 0110 1100 xxxx xxxx xxxx 0111 xxxx :   */
	/* UXTB16    : cccc 0110 1100 1111 xxxx xxxx 0111 xxxx :   */
	/* ???       : cccc 0110 1101 xxxx xxxx xxxx 0111 xxxx :   */
	/* UXTAB     : cccc 0110 1110 xxxx xxxx xxxx 0111 xxxx :   */
	/* UXTB      : cccc 0110 1110 1111 xxxx xxxx 0111 xxxx :   */
	/* UXTAH     : cccc 0110 1111 xxxx xxxx xxxx 0111 xxxx :   */
	/* UXTH      : cccc 0110 1111 1111 xxxx xxxx 0111 xxxx :   */
	if ((insn & 0x0f8000f0) == 0x06800070) {
		if ((insn & 0x00300000) == 0x00100000)
			return INSN_REJECTED;	/* Unallocated space */

		if ((insn & 0x000f0000) == 0x000f0000)
			return prep_emulate_rd12rm0(insn, asi);
		else
			return prep_emulate_rd12rn16rm0_wflags(insn, asi);
	}

	/* Other instruction encodings aren't yet defined */
	return INSN_REJECTED;
}

static enum kprobe_insn __kprobes
space_cccc_0111__1(kprobe_opcode_t insn, struct arch_specific_insn *asi)
{
	/* Undef : cccc 0111 1111 xxxx xxxx xxxx 1111 xxxx */
	if ((insn & 0x0ff000f0) == 0x03f000f0)
		return INSN_REJECTED;

	/* SMLALD : cccc 0111 0100 xxxx xxxx xxxx 00x1 xxxx */
	/* SMLSLD : cccc 0111 0100 xxxx xxxx xxxx 01x1 xxxx */
	if ((insn & 0x0ff00090) == 0x07400010)
		return prep_emulate_rdhi16rdlo12rs8rm0_wflags(insn, asi);

	/* SMLAD  : cccc 0111 0000 xxxx xxxx xxxx 00x1 xxxx :Q */
	/* SMUAD  : cccc 0111 0000 xxxx 1111 xxxx 00x1 xxxx :Q */
	/* SMLSD  : cccc 0111 0000 xxxx xxxx xxxx 01x1 xxxx :Q */
	/* SMUSD  : cccc 0111 0000 xxxx 1111 xxxx 01x1 xxxx :  */
	/* SMMLA  : cccc 0111 0101 xxxx xxxx xxxx 00x1 xxxx :  */
	/* SMMUL  : cccc 0111 0101 xxxx 1111 xxxx 00x1 xxxx :  */
	/* USADA8 : cccc 0111 1000 xxxx xxxx xxxx 0001 xxxx :  */
	/* USAD8  : cccc 0111 1000 xxxx 1111 xxxx 0001 xxxx :  */
	if ((insn & 0x0ff00090) == 0x07000010 ||
	    (insn & 0x0ff000d0) == 0x07500010 ||
	    (insn & 0x0ff000f0) == 0x07800010) {

		if ((insn & 0x0000f000) == 0x0000f000)
			return prep_emulate_rd16rs8rm0_wflags(insn, asi);
		else
			return prep_emulate_rd16rn12rs8rm0_wflags(insn, asi);
	}

	/* SMMLS  : cccc 0111 0101 xxxx xxxx xxxx 11x1 xxxx :  */
	if ((insn & 0x0ff000d0) == 0x075000d0)
		return prep_emulate_rd16rn12rs8rm0_wflags(insn, asi);

	/* SBFX   : cccc 0111 101x xxxx xxxx xxxx x101 xxxx :  */
	/* UBFX   : cccc 0111 111x xxxx xxxx xxxx x101 xxxx :  */
	if ((insn & 0x0fa00070) == 0x07a00050)
		return prep_emulate_rd12rm0(insn, asi);

	/* BFI    : cccc 0111 110x xxxx xxxx xxxx x001 xxxx :  */
	/* BFC    : cccc 0111 110x xxxx xxxx xxxx x001 1111 :  */
	if ((insn & 0x0fe00070) == 0x07c00010) {

		if ((insn & 0x0000000f) == 0x0000000f)
			return prep_emulate_rd12_modify(insn, asi);
		else
			return prep_emulate_rd12rn0_modify(insn, asi);
	}

	return INSN_REJECTED;
}

static enum kprobe_insn __kprobes
space_cccc_01xx(kprobe_opcode_t insn, struct arch_specific_insn *asi)
{
	/* LDR   : cccc 01xx x0x1 xxxx xxxx xxxx xxxx xxxx */
	/* LDRB  : cccc 01xx x1x1 xxxx xxxx xxxx xxxx xxxx */
	/* LDRBT : cccc 01x0 x111 xxxx xxxx xxxx xxxx xxxx */
	/* LDRT  : cccc 01x0 x011 xxxx xxxx xxxx xxxx xxxx */
	/* STR   : cccc 01xx x0x0 xxxx xxxx xxxx xxxx xxxx */
	/* STRB  : cccc 01xx x1x0 xxxx xxxx xxxx xxxx xxxx */
	/* STRBT : cccc 01x0 x110 xxxx xxxx xxxx xxxx xxxx */
	/* STRT  : cccc 01x0 x010 xxxx xxxx xxxx xxxx xxxx */

	if ((insn & 0x00500000) == 0x00500000 && is_r15(insn, 12))
		return INSN_REJECTED;	/* LDRB into PC */

	return prep_emulate_ldr_str(insn, asi);
}

static enum kprobe_insn __kprobes
space_cccc_100x(kprobe_opcode_t insn, struct arch_specific_insn *asi)
{
	/* LDM(2) : cccc 100x x101 xxxx 0xxx xxxx xxxx xxxx */
	/* LDM(3) : cccc 100x x1x1 xxxx 1xxx xxxx xxxx xxxx */
	if ((insn & 0x0e708000) == 0x85000000 ||
	    (insn & 0x0e508000) == 0x85010000)
		return INSN_REJECTED;

	/* LDM(1) : cccc 100x x0x1 xxxx xxxx xxxx xxxx xxxx */
	/* STM(1) : cccc 100x x0x0 xxxx xxxx xxxx xxxx xxxx */
	asi->insn_handler = ((insn & 0x108000) == 0x008000) ? /* STM & R15 */
				simulate_stm1_pc : simulate_ldm1stm1;
	return INSN_GOOD_NO_SLOT;
}

static enum kprobe_insn __kprobes
space_cccc_101x(kprobe_opcode_t insn, struct arch_specific_insn *asi)
{
	/* B  : cccc 1010 xxxx xxxx xxxx xxxx xxxx xxxx */
	/* BL : cccc 1011 xxxx xxxx xxxx xxxx xxxx xxxx */
	asi->insn_handler = simulate_bbl;
	return INSN_GOOD_NO_SLOT;
}

static enum kprobe_insn __kprobes
space_cccc_11xx(kprobe_opcode_t insn, struct arch_specific_insn *asi)
{
	/* Coprocessor instructions... */
	/* MCRR : cccc 1100 0100 xxxx xxxx xxxx xxxx xxxx : (Rd!=Rn) */
	/* MRRC : cccc 1100 0101 xxxx xxxx xxxx xxxx xxxx : (Rd!=Rn) */
	/* LDC  : cccc 110x xxx1 xxxx xxxx xxxx xxxx xxxx */
	/* STC  : cccc 110x xxx0 xxxx xxxx xxxx xxxx xxxx */
	/* CDP  : cccc 1110 xxxx xxxx xxxx xxxx xxx0 xxxx */
	/* MCR  : cccc 1110 xxx0 xxxx xxxx xxxx xxx1 xxxx */
	/* MRC  : cccc 1110 xxx1 xxxx xxxx xxxx xxx1 xxxx */

	/* SVC  : cccc 1111 xxxx xxxx xxxx xxxx xxxx xxxx */

	return INSN_REJECTED;
}

static unsigned long __kprobes __check_eq(unsigned long cpsr)
{
	return cpsr & PSR_Z_BIT;
}

static unsigned long __kprobes __check_ne(unsigned long cpsr)
{
	return (~cpsr) & PSR_Z_BIT;
}

static unsigned long __kprobes __check_cs(unsigned long cpsr)
{
	return cpsr & PSR_C_BIT;
}

static unsigned long __kprobes __check_cc(unsigned long cpsr)
{
	return (~cpsr) & PSR_C_BIT;
}

static unsigned long __kprobes __check_mi(unsigned long cpsr)
{
	return cpsr & PSR_N_BIT;
}

static unsigned long __kprobes __check_pl(unsigned long cpsr)
{
	return (~cpsr) & PSR_N_BIT;
}

static unsigned long __kprobes __check_vs(unsigned long cpsr)
{
	return cpsr & PSR_V_BIT;
}

static unsigned long __kprobes __check_vc(unsigned long cpsr)
{
	return (~cpsr) & PSR_V_BIT;
}

static unsigned long __kprobes __check_hi(unsigned long cpsr)
{
	cpsr &= ~(cpsr >> 1); /* PSR_C_BIT &= ~PSR_Z_BIT */
	return cpsr & PSR_C_BIT;
}

static unsigned long __kprobes __check_ls(unsigned long cpsr)
{
	cpsr &= ~(cpsr >> 1); /* PSR_C_BIT &= ~PSR_Z_BIT */
	return (~cpsr) & PSR_C_BIT;
}

static unsigned long __kprobes __check_ge(unsigned long cpsr)
{
	cpsr ^= (cpsr << 3); /* PSR_N_BIT ^= PSR_V_BIT */
	return (~cpsr) & PSR_N_BIT;
}

static unsigned long __kprobes __check_lt(unsigned long cpsr)
{
	cpsr ^= (cpsr << 3); /* PSR_N_BIT ^= PSR_V_BIT */
	return cpsr & PSR_N_BIT;
}

static unsigned long __kprobes __check_gt(unsigned long cpsr)
{
	unsigned long temp = cpsr ^ (cpsr << 3); /* PSR_N_BIT ^= PSR_V_BIT */
	temp |= (cpsr << 1);			 /* PSR_N_BIT |= PSR_Z_BIT */
	return (~temp) & PSR_N_BIT;
}

static unsigned long __kprobes __check_le(unsigned long cpsr)
{
	unsigned long temp = cpsr ^ (cpsr << 3); /* PSR_N_BIT ^= PSR_V_BIT */
	temp |= (cpsr << 1);			 /* PSR_N_BIT |= PSR_Z_BIT */
	return temp & PSR_N_BIT;
}

static unsigned long __kprobes __check_al(unsigned long cpsr)
{
	return true;
}

static kprobe_check_cc * const condition_checks[16] = {
	&__check_eq, &__check_ne, &__check_cs, &__check_cc,
	&__check_mi, &__check_pl, &__check_vs, &__check_vc,
	&__check_hi, &__check_ls, &__check_ge, &__check_lt,
	&__check_gt, &__check_le, &__check_al, &__check_al
};

/* Return:
 *   INSN_REJECTED     If instruction is one not allowed to kprobe,
 *   INSN_GOOD         If instruction is supported and uses instruction slot,
 *   INSN_GOOD_NO_SLOT If instruction is supported but doesn't use its slot.
 *
 * For instructions we don't want to kprobe (INSN_REJECTED return result):
 *   These are generally ones that modify the processor state making
 *   them "hard" to simulate such as switches processor modes or
 *   make accesses in alternate modes.  Any of these could be simulated
 *   if the work was put into it, but low return considering they
 *   should also be very rare.
 */
enum kprobe_insn __kprobes
arm_kprobe_decode_insn(kprobe_opcode_t insn, struct arch_specific_insn *asi)
{
	asi->insn_check_cc = condition_checks[insn>>28];
	asi->insn[1] = KPROBE_RETURN_INSTRUCTION;

	if ((insn & 0xf0000000) == 0xf0000000)

		return space_1111(insn, asi);

	else if ((insn & 0x0e000000) == 0x00000000)

		return space_cccc_000x(insn, asi);

	else if ((insn & 0x0e000000) == 0x02000000)

		return space_cccc_001x(insn, asi);

	else if ((insn & 0x0f000010) == 0x06000010)

		return space_cccc_0110__1(insn, asi);

	else if ((insn & 0x0f000010) == 0x07000010)

		return space_cccc_0111__1(insn, asi);

	else if ((insn & 0x0c000000) == 0x04000000)

		return space_cccc_01xx(insn, asi);

	else if ((insn & 0x0e000000) == 0x08000000)

		return space_cccc_100x(insn, asi);

	else if ((insn & 0x0e000000) == 0x0a000000)

		return space_cccc_101x(insn, asi);

	return space_cccc_11xx(insn, asi);
}

void __init arm_kprobe_decode_init(void)
{
	find_str_pc_offset();
}<|MERGE_RESOLUTION|>--- conflicted
+++ resolved
@@ -619,34 +619,6 @@
 	rnv_wb = insnslot_3arg_rflags(rnv, rdv, rmv, regs->ARM_cpsr, i_fn);
 	if (rn != 15)
 		regs->uregs[rn] = rnv_wb;  /* Save Rn in case of writeback. */
-<<<<<<< HEAD
-}
-
-static void __kprobes emulate_mrrc(struct kprobe *p, struct pt_regs *regs)
-{
-	insn_llret_0arg_fn_t *i_fn = (insn_llret_0arg_fn_t *)&p->ainsn.insn[0];
-	kprobe_opcode_t insn = p->opcode;
-	union reg_pair fnr;
-	int rd = (insn >> 12) & 0xf;
-	int rn = (insn >> 16) & 0xf;
-
-	fnr.dr = insnslot_llret_0arg_rflags(regs->ARM_cpsr, i_fn);
-	regs->uregs[rn] = fnr.r0;
-	regs->uregs[rd] = fnr.r1;
-}
-
-static void __kprobes emulate_mcrr(struct kprobe *p, struct pt_regs *regs)
-{
-	insn_2arg_fn_t *i_fn = (insn_2arg_fn_t *)&p->ainsn.insn[0];
-	kprobe_opcode_t insn = p->opcode;
-	int rd = (insn >> 12) & 0xf;
-	int rn = (insn >> 16) & 0xf;
-	long rnv = regs->uregs[rn];
-	long rdv = regs->uregs[rd];
-
-	insnslot_2arg_rflags(rnv, rdv, regs->ARM_cpsr, i_fn);
-=======
->>>>>>> d762f438
 }
 
 static void __kprobes emulate_sat(struct kprobe *p, struct pt_regs *regs)
