// SPDX-License-Identifier: GPL-2.0-only
/*
 * tools/testing/selftests/kvm/lib/x86_64/processor.c
 *
 * Copyright (C) 2018, Google LLC.
 */

#include "test_util.h"
#include "kvm_util.h"
#include "../kvm_util_internal.h"
#include "processor.h"

#ifndef NUM_INTERRUPTS
#define NUM_INTERRUPTS 256
#endif

#define DEFAULT_CODE_SELECTOR 0x8
#define DEFAULT_DATA_SELECTOR 0x10

vm_vaddr_t exception_handlers;

/* Virtual translation table structure declarations */
struct pageUpperEntry {
	uint64_t present:1;
	uint64_t writable:1;
	uint64_t user:1;
	uint64_t write_through:1;
	uint64_t cache_disable:1;
	uint64_t accessed:1;
	uint64_t ignored_06:1;
	uint64_t page_size:1;
	uint64_t ignored_11_08:4;
	uint64_t pfn:40;
	uint64_t ignored_62_52:11;
	uint64_t execute_disable:1;
};

struct pageTableEntry {
	uint64_t present:1;
	uint64_t writable:1;
	uint64_t user:1;
	uint64_t write_through:1;
	uint64_t cache_disable:1;
	uint64_t accessed:1;
	uint64_t dirty:1;
	uint64_t reserved_07:1;
	uint64_t global:1;
	uint64_t ignored_11_09:3;
	uint64_t pfn:40;
	uint64_t ignored_62_52:11;
	uint64_t execute_disable:1;
};

void regs_dump(FILE *stream, struct kvm_regs *regs,
	       uint8_t indent)
{
	fprintf(stream, "%*srax: 0x%.16llx rbx: 0x%.16llx "
		"rcx: 0x%.16llx rdx: 0x%.16llx\n",
		indent, "",
		regs->rax, regs->rbx, regs->rcx, regs->rdx);
	fprintf(stream, "%*srsi: 0x%.16llx rdi: 0x%.16llx "
		"rsp: 0x%.16llx rbp: 0x%.16llx\n",
		indent, "",
		regs->rsi, regs->rdi, regs->rsp, regs->rbp);
	fprintf(stream, "%*sr8:  0x%.16llx r9:  0x%.16llx "
		"r10: 0x%.16llx r11: 0x%.16llx\n",
		indent, "",
		regs->r8, regs->r9, regs->r10, regs->r11);
	fprintf(stream, "%*sr12: 0x%.16llx r13: 0x%.16llx "
		"r14: 0x%.16llx r15: 0x%.16llx\n",
		indent, "",
		regs->r12, regs->r13, regs->r14, regs->r15);
	fprintf(stream, "%*srip: 0x%.16llx rfl: 0x%.16llx\n",
		indent, "",
		regs->rip, regs->rflags);
}

/*
 * Segment Dump
 *
 * Input Args:
 *   stream  - Output FILE stream
 *   segment - KVM segment
 *   indent  - Left margin indent amount
 *
 * Output Args: None
 *
 * Return: None
 *
 * Dumps the state of the KVM segment given by @segment, to the FILE stream
 * given by @stream.
 */
static void segment_dump(FILE *stream, struct kvm_segment *segment,
			 uint8_t indent)
{
	fprintf(stream, "%*sbase: 0x%.16llx limit: 0x%.8x "
		"selector: 0x%.4x type: 0x%.2x\n",
		indent, "", segment->base, segment->limit,
		segment->selector, segment->type);
	fprintf(stream, "%*spresent: 0x%.2x dpl: 0x%.2x "
		"db: 0x%.2x s: 0x%.2x l: 0x%.2x\n",
		indent, "", segment->present, segment->dpl,
		segment->db, segment->s, segment->l);
	fprintf(stream, "%*sg: 0x%.2x avl: 0x%.2x "
		"unusable: 0x%.2x padding: 0x%.2x\n",
		indent, "", segment->g, segment->avl,
		segment->unusable, segment->padding);
}

/*
 * dtable Dump
 *
 * Input Args:
 *   stream - Output FILE stream
 *   dtable - KVM dtable
 *   indent - Left margin indent amount
 *
 * Output Args: None
 *
 * Return: None
 *
 * Dumps the state of the KVM dtable given by @dtable, to the FILE stream
 * given by @stream.
 */
static void dtable_dump(FILE *stream, struct kvm_dtable *dtable,
			uint8_t indent)
{
	fprintf(stream, "%*sbase: 0x%.16llx limit: 0x%.4x "
		"padding: 0x%.4x 0x%.4x 0x%.4x\n",
		indent, "", dtable->base, dtable->limit,
		dtable->padding[0], dtable->padding[1], dtable->padding[2]);
}

void sregs_dump(FILE *stream, struct kvm_sregs *sregs,
		uint8_t indent)
{
	unsigned int i;

	fprintf(stream, "%*scs:\n", indent, "");
	segment_dump(stream, &sregs->cs, indent + 2);
	fprintf(stream, "%*sds:\n", indent, "");
	segment_dump(stream, &sregs->ds, indent + 2);
	fprintf(stream, "%*ses:\n", indent, "");
	segment_dump(stream, &sregs->es, indent + 2);
	fprintf(stream, "%*sfs:\n", indent, "");
	segment_dump(stream, &sregs->fs, indent + 2);
	fprintf(stream, "%*sgs:\n", indent, "");
	segment_dump(stream, &sregs->gs, indent + 2);
	fprintf(stream, "%*sss:\n", indent, "");
	segment_dump(stream, &sregs->ss, indent + 2);
	fprintf(stream, "%*str:\n", indent, "");
	segment_dump(stream, &sregs->tr, indent + 2);
	fprintf(stream, "%*sldt:\n", indent, "");
	segment_dump(stream, &sregs->ldt, indent + 2);

	fprintf(stream, "%*sgdt:\n", indent, "");
	dtable_dump(stream, &sregs->gdt, indent + 2);
	fprintf(stream, "%*sidt:\n", indent, "");
	dtable_dump(stream, &sregs->idt, indent + 2);

	fprintf(stream, "%*scr0: 0x%.16llx cr2: 0x%.16llx "
		"cr3: 0x%.16llx cr4: 0x%.16llx\n",
		indent, "",
		sregs->cr0, sregs->cr2, sregs->cr3, sregs->cr4);
	fprintf(stream, "%*scr8: 0x%.16llx efer: 0x%.16llx "
		"apic_base: 0x%.16llx\n",
		indent, "",
		sregs->cr8, sregs->efer, sregs->apic_base);

	fprintf(stream, "%*sinterrupt_bitmap:\n", indent, "");
	for (i = 0; i < (KVM_NR_INTERRUPTS + 63) / 64; i++) {
		fprintf(stream, "%*s%.16llx\n", indent + 2, "",
			sregs->interrupt_bitmap[i]);
	}
}

void virt_pgd_alloc(struct kvm_vm *vm)
{
	TEST_ASSERT(vm->mode == VM_MODE_PXXV48_4K, "Attempt to use "
		"unknown or unsupported guest mode, mode: 0x%x", vm->mode);

	/* If needed, create page map l4 table. */
	if (!vm->pgd_created) {
		vm->pgd = vm_alloc_page_table(vm);
		vm->pgd_created = true;
	}
}

static void *virt_get_pte(struct kvm_vm *vm, uint64_t pt_pfn, uint64_t vaddr,
			  int level)
{
	uint64_t *page_table = addr_gpa2hva(vm, pt_pfn << vm->page_shift);
	int index = vaddr >> (vm->page_shift + level * 9) & 0x1ffu;

	return &page_table[index];
}

static struct pageUpperEntry *virt_create_upper_pte(struct kvm_vm *vm,
						    uint64_t pt_pfn,
						    uint64_t vaddr,
						    uint64_t paddr,
						    int level,
						    enum x86_page_size page_size)
{
	struct pageUpperEntry *pte = virt_get_pte(vm, pt_pfn, vaddr, level);

	if (!pte->present) {
		pte->writable = true;
		pte->present = true;
		pte->page_size = (level == page_size);
		if (pte->page_size)
			pte->pfn = paddr >> vm->page_shift;
		else
			pte->pfn = vm_alloc_page_table(vm) >> vm->page_shift;
	} else {
		/*
		 * Entry already present.  Assert that the caller doesn't want
		 * a hugepage at this level, and that there isn't a hugepage at
		 * this level.
		 */
		TEST_ASSERT(level != page_size,
			    "Cannot create hugepage at level: %u, vaddr: 0x%lx\n",
			    page_size, vaddr);
		TEST_ASSERT(!pte->page_size,
			    "Cannot create page table at level: %u, vaddr: 0x%lx\n",
			    level, vaddr);
	}
	return pte;
}

void __virt_pg_map(struct kvm_vm *vm, uint64_t vaddr, uint64_t paddr,
		   enum x86_page_size page_size)
{
	const uint64_t pg_size = 1ull << ((page_size * 9) + 12);
	struct pageUpperEntry *pml4e, *pdpe, *pde;
	struct pageTableEntry *pte;

	TEST_ASSERT(vm->mode == VM_MODE_PXXV48_4K,
		    "Unknown or unsupported guest mode, mode: 0x%x", vm->mode);

	TEST_ASSERT((vaddr % pg_size) == 0,
		    "Virtual address not aligned,\n"
		    "vaddr: 0x%lx page size: 0x%lx", vaddr, pg_size);
	TEST_ASSERT(sparsebit_is_set(vm->vpages_valid, (vaddr >> vm->page_shift)),
		    "Invalid virtual address, vaddr: 0x%lx", vaddr);
	TEST_ASSERT((paddr % pg_size) == 0,
		    "Physical address not aligned,\n"
		    "  paddr: 0x%lx page size: 0x%lx", paddr, pg_size);
	TEST_ASSERT((paddr >> vm->page_shift) <= vm->max_gfn,
		    "Physical address beyond maximum supported,\n"
		    "  paddr: 0x%lx vm->max_gfn: 0x%lx vm->page_size: 0x%x",
		    paddr, vm->max_gfn, vm->page_size);

	/*
	 * Allocate upper level page tables, if not already present.  Return
	 * early if a hugepage was created.
	 */
	pml4e = virt_create_upper_pte(vm, vm->pgd >> vm->page_shift,
				      vaddr, paddr, 3, page_size);
	if (pml4e->page_size)
		return;

	pdpe = virt_create_upper_pte(vm, pml4e->pfn, vaddr, paddr, 2, page_size);
	if (pdpe->page_size)
		return;

	pde = virt_create_upper_pte(vm, pdpe->pfn, vaddr, paddr, 1, page_size);
	if (pde->page_size)
		return;

	/* Fill in page table entry. */
	pte = virt_get_pte(vm, pde->pfn, vaddr, 0);
	TEST_ASSERT(!pte->present,
		    "PTE already present for 4k page at vaddr: 0x%lx\n", vaddr);
	pte->pfn = paddr >> vm->page_shift;
	pte->writable = true;
	pte->present = 1;
}

void virt_pg_map(struct kvm_vm *vm, uint64_t vaddr, uint64_t paddr)
{
	__virt_pg_map(vm, vaddr, paddr, X86_PAGE_SIZE_4K);
}

static struct pageTableEntry *_vm_get_page_table_entry(struct kvm_vm *vm, int vcpuid,
						       uint64_t vaddr)
{
	uint16_t index[4];
	struct pageUpperEntry *pml4e, *pdpe, *pde;
	struct pageTableEntry *pte;
	struct kvm_cpuid_entry2 *entry;
	struct kvm_sregs sregs;
	int max_phy_addr;
	/* Set the bottom 52 bits. */
	uint64_t rsvd_mask = 0x000fffffffffffff;

	entry = kvm_get_supported_cpuid_index(0x80000008, 0);
	max_phy_addr = entry->eax & 0x000000ff;
	/* Clear the bottom bits of the reserved mask. */
	rsvd_mask = (rsvd_mask >> max_phy_addr) << max_phy_addr;

	/*
	 * SDM vol 3, fig 4-11 "Formats of CR3 and Paging-Structure Entries
	 * with 4-Level Paging and 5-Level Paging".
	 * If IA32_EFER.NXE = 0 and the P flag of a paging-structure entry is 1,
	 * the XD flag (bit 63) is reserved.
	 */
	vcpu_sregs_get(vm, vcpuid, &sregs);
	if ((sregs.efer & EFER_NX) == 0) {
		rsvd_mask |= (1ull << 63);
	}

	TEST_ASSERT(vm->mode == VM_MODE_PXXV48_4K, "Attempt to use "
		"unknown or unsupported guest mode, mode: 0x%x", vm->mode);
	TEST_ASSERT(sparsebit_is_set(vm->vpages_valid,
		(vaddr >> vm->page_shift)),
		"Invalid virtual address, vaddr: 0x%lx",
		vaddr);
	/*
	 * Based on the mode check above there are 48 bits in the vaddr, so
	 * shift 16 to sign extend the last bit (bit-47),
	 */
	TEST_ASSERT(vaddr == (((int64_t)vaddr << 16) >> 16),
		"Canonical check failed.  The virtual address is invalid.");

	index[0] = (vaddr >> 12) & 0x1ffu;
	index[1] = (vaddr >> 21) & 0x1ffu;
	index[2] = (vaddr >> 30) & 0x1ffu;
	index[3] = (vaddr >> 39) & 0x1ffu;

	pml4e = addr_gpa2hva(vm, vm->pgd);
	TEST_ASSERT(pml4e[index[3]].present,
		"Expected pml4e to be present for gva: 0x%08lx", vaddr);
	TEST_ASSERT((*(uint64_t*)(&pml4e[index[3]]) &
		(rsvd_mask | (1ull << 7))) == 0,
		"Unexpected reserved bits set.");

	pdpe = addr_gpa2hva(vm, pml4e[index[3]].pfn * vm->page_size);
	TEST_ASSERT(pdpe[index[2]].present,
		"Expected pdpe to be present for gva: 0x%08lx", vaddr);
	TEST_ASSERT(pdpe[index[2]].page_size == 0,
		"Expected pdpe to map a pde not a 1-GByte page.");
	TEST_ASSERT((*(uint64_t*)(&pdpe[index[2]]) & rsvd_mask) == 0,
		"Unexpected reserved bits set.");

	pde = addr_gpa2hva(vm, pdpe[index[2]].pfn * vm->page_size);
	TEST_ASSERT(pde[index[1]].present,
		"Expected pde to be present for gva: 0x%08lx", vaddr);
	TEST_ASSERT(pde[index[1]].page_size == 0,
		"Expected pde to map a pte not a 2-MByte page.");
	TEST_ASSERT((*(uint64_t*)(&pde[index[1]]) & rsvd_mask) == 0,
		"Unexpected reserved bits set.");

	pte = addr_gpa2hva(vm, pde[index[1]].pfn * vm->page_size);
	TEST_ASSERT(pte[index[0]].present,
		"Expected pte to be present for gva: 0x%08lx", vaddr);

	return &pte[index[0]];
}

uint64_t vm_get_page_table_entry(struct kvm_vm *vm, int vcpuid, uint64_t vaddr)
{
	struct pageTableEntry *pte = _vm_get_page_table_entry(vm, vcpuid, vaddr);

	return *(uint64_t *)pte;
}

void vm_set_page_table_entry(struct kvm_vm *vm, int vcpuid, uint64_t vaddr,
			     uint64_t pte)
{
	struct pageTableEntry *new_pte = _vm_get_page_table_entry(vm, vcpuid,
								  vaddr);

	*(uint64_t *)new_pte = pte;
}

void virt_dump(FILE *stream, struct kvm_vm *vm, uint8_t indent)
{
	struct pageUpperEntry *pml4e, *pml4e_start;
	struct pageUpperEntry *pdpe, *pdpe_start;
	struct pageUpperEntry *pde, *pde_start;
	struct pageTableEntry *pte, *pte_start;

	if (!vm->pgd_created)
		return;

	fprintf(stream, "%*s                                          "
		"                no\n", indent, "");
	fprintf(stream, "%*s      index hvaddr         gpaddr         "
		"addr         w exec dirty\n",
		indent, "");
	pml4e_start = (struct pageUpperEntry *) addr_gpa2hva(vm, vm->pgd);
	for (uint16_t n1 = 0; n1 <= 0x1ffu; n1++) {
		pml4e = &pml4e_start[n1];
		if (!pml4e->present)
			continue;
		fprintf(stream, "%*spml4e 0x%-3zx %p 0x%-12lx 0x%-10lx %u "
			" %u\n",
			indent, "",
			pml4e - pml4e_start, pml4e,
			addr_hva2gpa(vm, pml4e), (uint64_t) pml4e->pfn,
			pml4e->writable, pml4e->execute_disable);

		pdpe_start = addr_gpa2hva(vm, pml4e->pfn * vm->page_size);
		for (uint16_t n2 = 0; n2 <= 0x1ffu; n2++) {
			pdpe = &pdpe_start[n2];
			if (!pdpe->present)
				continue;
			fprintf(stream, "%*spdpe  0x%-3zx %p 0x%-12lx 0x%-10lx "
				"%u  %u\n",
				indent, "",
				pdpe - pdpe_start, pdpe,
				addr_hva2gpa(vm, pdpe),
				(uint64_t) pdpe->pfn, pdpe->writable,
				pdpe->execute_disable);

			pde_start = addr_gpa2hva(vm, pdpe->pfn * vm->page_size);
			for (uint16_t n3 = 0; n3 <= 0x1ffu; n3++) {
				pde = &pde_start[n3];
				if (!pde->present)
					continue;
				fprintf(stream, "%*spde   0x%-3zx %p "
					"0x%-12lx 0x%-10lx %u  %u\n",
					indent, "", pde - pde_start, pde,
					addr_hva2gpa(vm, pde),
					(uint64_t) pde->pfn, pde->writable,
					pde->execute_disable);

				pte_start = addr_gpa2hva(vm, pde->pfn * vm->page_size);
				for (uint16_t n4 = 0; n4 <= 0x1ffu; n4++) {
					pte = &pte_start[n4];
					if (!pte->present)
						continue;
					fprintf(stream, "%*spte   0x%-3zx %p "
						"0x%-12lx 0x%-10lx %u  %u "
						"    %u    0x%-10lx\n",
						indent, "",
						pte - pte_start, pte,
						addr_hva2gpa(vm, pte),
						(uint64_t) pte->pfn,
						pte->writable,
						pte->execute_disable,
						pte->dirty,
						((uint64_t) n1 << 27)
							| ((uint64_t) n2 << 18)
							| ((uint64_t) n3 << 9)
							| ((uint64_t) n4));
				}
			}
		}
	}
}

/*
 * Set Unusable Segment
 *
 * Input Args: None
 *
 * Output Args:
 *   segp - Pointer to segment register
 *
 * Return: None
 *
 * Sets the segment register pointed to by @segp to an unusable state.
 */
static void kvm_seg_set_unusable(struct kvm_segment *segp)
{
	memset(segp, 0, sizeof(*segp));
	segp->unusable = true;
}

static void kvm_seg_fill_gdt_64bit(struct kvm_vm *vm, struct kvm_segment *segp)
{
	void *gdt = addr_gva2hva(vm, vm->gdt);
	struct desc64 *desc = gdt + (segp->selector >> 3) * 8;

	desc->limit0 = segp->limit & 0xFFFF;
	desc->base0 = segp->base & 0xFFFF;
	desc->base1 = segp->base >> 16;
	desc->type = segp->type;
	desc->s = segp->s;
	desc->dpl = segp->dpl;
	desc->p = segp->present;
	desc->limit1 = segp->limit >> 16;
	desc->avl = segp->avl;
	desc->l = segp->l;
	desc->db = segp->db;
	desc->g = segp->g;
	desc->base2 = segp->base >> 24;
	if (!segp->s)
		desc->base3 = segp->base >> 32;
}


/*
 * Set Long Mode Flat Kernel Code Segment
 *
 * Input Args:
 *   vm - VM whose GDT is being filled, or NULL to only write segp
 *   selector - selector value
 *
 * Output Args:
 *   segp - Pointer to KVM segment
 *
 * Return: None
 *
 * Sets up the KVM segment pointed to by @segp, to be a code segment
 * with the selector value given by @selector.
 */
static void kvm_seg_set_kernel_code_64bit(struct kvm_vm *vm, uint16_t selector,
	struct kvm_segment *segp)
{
	memset(segp, 0, sizeof(*segp));
	segp->selector = selector;
	segp->limit = 0xFFFFFFFFu;
	segp->s = 0x1; /* kTypeCodeData */
	segp->type = 0x08 | 0x01 | 0x02; /* kFlagCode | kFlagCodeAccessed
					  * | kFlagCodeReadable
					  */
	segp->g = true;
	segp->l = true;
	segp->present = 1;
	if (vm)
		kvm_seg_fill_gdt_64bit(vm, segp);
}

/*
 * Set Long Mode Flat Kernel Data Segment
 *
 * Input Args:
 *   vm - VM whose GDT is being filled, or NULL to only write segp
 *   selector - selector value
 *
 * Output Args:
 *   segp - Pointer to KVM segment
 *
 * Return: None
 *
 * Sets up the KVM segment pointed to by @segp, to be a data segment
 * with the selector value given by @selector.
 */
static void kvm_seg_set_kernel_data_64bit(struct kvm_vm *vm, uint16_t selector,
	struct kvm_segment *segp)
{
	memset(segp, 0, sizeof(*segp));
	segp->selector = selector;
	segp->limit = 0xFFFFFFFFu;
	segp->s = 0x1; /* kTypeCodeData */
	segp->type = 0x00 | 0x01 | 0x02; /* kFlagData | kFlagDataAccessed
					  * | kFlagDataWritable
					  */
	segp->g = true;
	segp->present = true;
	if (vm)
		kvm_seg_fill_gdt_64bit(vm, segp);
}

vm_paddr_t addr_gva2gpa(struct kvm_vm *vm, vm_vaddr_t gva)
{
	uint16_t index[4];
	struct pageUpperEntry *pml4e, *pdpe, *pde;
	struct pageTableEntry *pte;

	TEST_ASSERT(vm->mode == VM_MODE_PXXV48_4K, "Attempt to use "
		"unknown or unsupported guest mode, mode: 0x%x", vm->mode);

	index[0] = (gva >> 12) & 0x1ffu;
	index[1] = (gva >> 21) & 0x1ffu;
	index[2] = (gva >> 30) & 0x1ffu;
	index[3] = (gva >> 39) & 0x1ffu;

	if (!vm->pgd_created)
		goto unmapped_gva;
	pml4e = addr_gpa2hva(vm, vm->pgd);
	if (!pml4e[index[3]].present)
		goto unmapped_gva;

	pdpe = addr_gpa2hva(vm, pml4e[index[3]].pfn * vm->page_size);
	if (!pdpe[index[2]].present)
		goto unmapped_gva;

	pde = addr_gpa2hva(vm, pdpe[index[2]].pfn * vm->page_size);
	if (!pde[index[1]].present)
		goto unmapped_gva;

	pte = addr_gpa2hva(vm, pde[index[1]].pfn * vm->page_size);
	if (!pte[index[0]].present)
		goto unmapped_gva;

	return (pte[index[0]].pfn * vm->page_size) + (gva & 0xfffu);

unmapped_gva:
	TEST_FAIL("No mapping for vm virtual address, gva: 0x%lx", gva);
	exit(EXIT_FAILURE);
}

static void kvm_setup_gdt(struct kvm_vm *vm, struct kvm_dtable *dt)
{
	if (!vm->gdt)
		vm->gdt = vm_vaddr_alloc_page(vm);

	dt->base = vm->gdt;
	dt->limit = getpagesize();
}

static void kvm_setup_tss_64bit(struct kvm_vm *vm, struct kvm_segment *segp,
				int selector)
{
	if (!vm->tss)
		vm->tss = vm_vaddr_alloc_page(vm);

	memset(segp, 0, sizeof(*segp));
	segp->base = vm->tss;
	segp->limit = 0x67;
	segp->selector = selector;
	segp->type = 0xb;
	segp->present = 1;
	kvm_seg_fill_gdt_64bit(vm, segp);
}

static void vcpu_setup(struct kvm_vm *vm, int vcpuid)
{
	struct kvm_sregs sregs;

	/* Set mode specific system register values. */
	vcpu_sregs_get(vm, vcpuid, &sregs);

	sregs.idt.limit = 0;

	kvm_setup_gdt(vm, &sregs.gdt);

	switch (vm->mode) {
	case VM_MODE_PXXV48_4K:
		sregs.cr0 = X86_CR0_PE | X86_CR0_NE | X86_CR0_PG;
		sregs.cr4 |= X86_CR4_PAE | X86_CR4_OSFXSR;
		sregs.efer |= (EFER_LME | EFER_LMA | EFER_NX);

		kvm_seg_set_unusable(&sregs.ldt);
		kvm_seg_set_kernel_code_64bit(vm, DEFAULT_CODE_SELECTOR, &sregs.cs);
		kvm_seg_set_kernel_data_64bit(vm, DEFAULT_DATA_SELECTOR, &sregs.ds);
		kvm_seg_set_kernel_data_64bit(vm, DEFAULT_DATA_SELECTOR, &sregs.es);
		kvm_setup_tss_64bit(vm, &sregs.tr, 0x18);
		break;

	default:
		TEST_FAIL("Unknown guest mode, mode: 0x%x", vm->mode);
	}

	sregs.cr3 = vm->pgd;
	vcpu_sregs_set(vm, vcpuid, &sregs);
}

#define CPUID_XFD_BIT (1 << 4)
static bool is_xfd_supported(void)
{
	int eax, ebx, ecx, edx;
	const int leaf = 0xd, subleaf = 0x1;

	__asm__ __volatile__(
		"cpuid"
		: /* output */ "=a"(eax), "=b"(ebx),
		  "=c"(ecx), "=d"(edx)
		: /* input */ "0"(leaf), "2"(subleaf));

	return !!(eax & CPUID_XFD_BIT);
}

<<<<<<< HEAD
void vm_xsave_req_perm(void)
{
	unsigned long bitmask;
	long rc;

	if (!is_xfd_supported())
		return;

	rc = syscall(SYS_arch_prctl, ARCH_REQ_XCOMP_GUEST_PERM,
		     XSTATE_XTILE_DATA_BIT);
=======
void vm_xsave_req_perm(int bit)
{
	int kvm_fd;
	u64 bitmask;
	long rc;
	struct kvm_device_attr attr = {
		.group = 0,
		.attr = KVM_X86_XCOMP_GUEST_SUPP,
		.addr = (unsigned long) &bitmask
	};

	kvm_fd = open_kvm_dev_path_or_exit();
	rc = ioctl(kvm_fd, KVM_GET_DEVICE_ATTR, &attr);
	close(kvm_fd);
	if (rc == -1 && (errno == ENXIO || errno == EINVAL))
		exit(KSFT_SKIP);
	TEST_ASSERT(rc == 0, "KVM_GET_DEVICE_ATTR(0, KVM_X86_XCOMP_GUEST_SUPP) error: %ld", rc);
	if (!(bitmask & (1ULL << bit)))
		exit(KSFT_SKIP);

	if (!is_xfd_supported())
		exit(KSFT_SKIP);

	rc = syscall(SYS_arch_prctl, ARCH_REQ_XCOMP_GUEST_PERM, bit);

>>>>>>> ed9f4f96
	/*
	 * The older kernel version(<5.15) can't support
	 * ARCH_REQ_XCOMP_GUEST_PERM and directly return.
	 */
	if (rc)
		return;

	rc = syscall(SYS_arch_prctl, ARCH_GET_XCOMP_GUEST_PERM, &bitmask);
	TEST_ASSERT(rc == 0, "prctl(ARCH_GET_XCOMP_GUEST_PERM) error: %ld", rc);
<<<<<<< HEAD
	TEST_ASSERT(bitmask & XFEATURE_XTILE_MASK,
=======
	TEST_ASSERT(bitmask & (1ULL << bit),
>>>>>>> ed9f4f96
		    "prctl(ARCH_REQ_XCOMP_GUEST_PERM) failure bitmask=0x%lx",
		    bitmask);
}

void vm_vcpu_add_default(struct kvm_vm *vm, uint32_t vcpuid, void *guest_code)
{
	struct kvm_mp_state mp_state;
	struct kvm_regs regs;
	vm_vaddr_t stack_vaddr;
	stack_vaddr = vm_vaddr_alloc(vm, DEFAULT_STACK_PGS * getpagesize(),
				     DEFAULT_GUEST_STACK_VADDR_MIN);

	/* Create VCPU */
	vm_vcpu_add(vm, vcpuid);
	vcpu_set_cpuid(vm, vcpuid, kvm_get_supported_cpuid());
	vcpu_setup(vm, vcpuid);

	/* Setup guest general purpose registers */
	vcpu_regs_get(vm, vcpuid, &regs);
	regs.rflags = regs.rflags | 0x2;
	regs.rsp = stack_vaddr + (DEFAULT_STACK_PGS * getpagesize());
	regs.rip = (unsigned long) guest_code;
	vcpu_regs_set(vm, vcpuid, &regs);

	/* Setup the MP state */
	mp_state.mp_state = 0;
	vcpu_set_mp_state(vm, vcpuid, &mp_state);
}

/*
 * Allocate an instance of struct kvm_cpuid2
 *
 * Input Args: None
 *
 * Output Args: None
 *
 * Return: A pointer to the allocated struct. The caller is responsible
 * for freeing this struct.
 *
 * Since kvm_cpuid2 uses a 0-length array to allow a the size of the
 * array to be decided at allocation time, allocation is slightly
 * complicated. This function uses a reasonable default length for
 * the array and performs the appropriate allocation.
 */
static struct kvm_cpuid2 *allocate_kvm_cpuid2(void)
{
	struct kvm_cpuid2 *cpuid;
	int nent = 100;
	size_t size;

	size = sizeof(*cpuid);
	size += nent * sizeof(struct kvm_cpuid_entry2);
	cpuid = malloc(size);
	if (!cpuid) {
		perror("malloc");
		abort();
	}

	cpuid->nent = nent;

	return cpuid;
}

/*
 * KVM Supported CPUID Get
 *
 * Input Args: None
 *
 * Output Args:
 *
 * Return: The supported KVM CPUID
 *
 * Get the guest CPUID supported by KVM.
 */
struct kvm_cpuid2 *kvm_get_supported_cpuid(void)
{
	static struct kvm_cpuid2 *cpuid;
	int ret;
	int kvm_fd;

	if (cpuid)
		return cpuid;

	cpuid = allocate_kvm_cpuid2();
	kvm_fd = open_kvm_dev_path_or_exit();

	ret = ioctl(kvm_fd, KVM_GET_SUPPORTED_CPUID, cpuid);
	TEST_ASSERT(ret == 0, "KVM_GET_SUPPORTED_CPUID failed %d %d\n",
		    ret, errno);

	close(kvm_fd);
	return cpuid;
}

/*
 * KVM Get MSR
 *
 * Input Args:
 *   msr_index - Index of MSR
 *
 * Output Args: None
 *
 * Return: On success, value of the MSR. On failure a TEST_ASSERT is produced.
 *
 * Get value of MSR for VCPU.
 */
uint64_t kvm_get_feature_msr(uint64_t msr_index)
{
	struct {
		struct kvm_msrs header;
		struct kvm_msr_entry entry;
	} buffer = {};
	int r, kvm_fd;

	buffer.header.nmsrs = 1;
	buffer.entry.index = msr_index;
	kvm_fd = open_kvm_dev_path_or_exit();

	r = ioctl(kvm_fd, KVM_GET_MSRS, &buffer.header);
	TEST_ASSERT(r == 1, "KVM_GET_MSRS IOCTL failed,\n"
		"  rc: %i errno: %i", r, errno);

	close(kvm_fd);
	return buffer.entry.data;
}

/*
 * VM VCPU CPUID Set
 *
 * Input Args:
 *   vm - Virtual Machine
 *   vcpuid - VCPU id
 *
 * Output Args: None
 *
 * Return: KVM CPUID (KVM_GET_CPUID2)
 *
 * Set the VCPU's CPUID.
 */
struct kvm_cpuid2 *vcpu_get_cpuid(struct kvm_vm *vm, uint32_t vcpuid)
{
	struct vcpu *vcpu = vcpu_find(vm, vcpuid);
	struct kvm_cpuid2 *cpuid;
	int max_ent;
	int rc = -1;

	TEST_ASSERT(vcpu != NULL, "vcpu not found, vcpuid: %u", vcpuid);

	cpuid = allocate_kvm_cpuid2();
	max_ent = cpuid->nent;

	for (cpuid->nent = 1; cpuid->nent <= max_ent; cpuid->nent++) {
		rc = ioctl(vcpu->fd, KVM_GET_CPUID2, cpuid);
		if (!rc)
			break;

		TEST_ASSERT(rc == -1 && errno == E2BIG,
			    "KVM_GET_CPUID2 should either succeed or give E2BIG: %d %d",
			    rc, errno);
	}

	TEST_ASSERT(rc == 0, "KVM_GET_CPUID2 failed, rc: %i errno: %i",
		    rc, errno);

	return cpuid;
}



/*
 * Locate a cpuid entry.
 *
 * Input Args:
 *   function: The function of the cpuid entry to find.
 *   index: The index of the cpuid entry.
 *
 * Output Args: None
 *
 * Return: A pointer to the cpuid entry. Never returns NULL.
 */
struct kvm_cpuid_entry2 *
kvm_get_supported_cpuid_index(uint32_t function, uint32_t index)
{
	struct kvm_cpuid2 *cpuid;
	struct kvm_cpuid_entry2 *entry = NULL;
	int i;

	cpuid = kvm_get_supported_cpuid();
	for (i = 0; i < cpuid->nent; i++) {
		if (cpuid->entries[i].function == function &&
		    cpuid->entries[i].index == index) {
			entry = &cpuid->entries[i];
			break;
		}
	}

	TEST_ASSERT(entry, "Guest CPUID entry not found: (EAX=%x, ECX=%x).",
		    function, index);
	return entry;
}


int __vcpu_set_cpuid(struct kvm_vm *vm, uint32_t vcpuid,
		     struct kvm_cpuid2 *cpuid)
{
	struct vcpu *vcpu = vcpu_find(vm, vcpuid);

	TEST_ASSERT(vcpu != NULL, "vcpu not found, vcpuid: %u", vcpuid);

	return ioctl(vcpu->fd, KVM_SET_CPUID2, cpuid);
}

/*
 * VM VCPU CPUID Set
 *
 * Input Args:
 *   vm - Virtual Machine
 *   vcpuid - VCPU id
 *   cpuid - The CPUID values to set.
 *
 * Output Args: None
 *
 * Return: void
 *
 * Set the VCPU's CPUID.
 */
void vcpu_set_cpuid(struct kvm_vm *vm,
		uint32_t vcpuid, struct kvm_cpuid2 *cpuid)
{
	int rc;

	rc = __vcpu_set_cpuid(vm, vcpuid, cpuid);
	TEST_ASSERT(rc == 0, "KVM_SET_CPUID2 failed, rc: %i errno: %i",
		    rc, errno);

}

/*
 * VCPU Get MSR
 *
 * Input Args:
 *   vm - Virtual Machine
 *   vcpuid - VCPU ID
 *   msr_index - Index of MSR
 *
 * Output Args: None
 *
 * Return: On success, value of the MSR. On failure a TEST_ASSERT is produced.
 *
 * Get value of MSR for VCPU.
 */
uint64_t vcpu_get_msr(struct kvm_vm *vm, uint32_t vcpuid, uint64_t msr_index)
{
	struct vcpu *vcpu = vcpu_find(vm, vcpuid);
	struct {
		struct kvm_msrs header;
		struct kvm_msr_entry entry;
	} buffer = {};
	int r;

	TEST_ASSERT(vcpu != NULL, "vcpu not found, vcpuid: %u", vcpuid);
	buffer.header.nmsrs = 1;
	buffer.entry.index = msr_index;
	r = ioctl(vcpu->fd, KVM_GET_MSRS, &buffer.header);
	TEST_ASSERT(r == 1, "KVM_GET_MSRS IOCTL failed,\n"
		"  rc: %i errno: %i", r, errno);

	return buffer.entry.data;
}

/*
 * _VCPU Set MSR
 *
 * Input Args:
 *   vm - Virtual Machine
 *   vcpuid - VCPU ID
 *   msr_index - Index of MSR
 *   msr_value - New value of MSR
 *
 * Output Args: None
 *
 * Return: The result of KVM_SET_MSRS.
 *
 * Sets the value of an MSR for the given VCPU.
 */
int _vcpu_set_msr(struct kvm_vm *vm, uint32_t vcpuid, uint64_t msr_index,
		  uint64_t msr_value)
{
	struct vcpu *vcpu = vcpu_find(vm, vcpuid);
	struct {
		struct kvm_msrs header;
		struct kvm_msr_entry entry;
	} buffer = {};
	int r;

	TEST_ASSERT(vcpu != NULL, "vcpu not found, vcpuid: %u", vcpuid);
	memset(&buffer, 0, sizeof(buffer));
	buffer.header.nmsrs = 1;
	buffer.entry.index = msr_index;
	buffer.entry.data = msr_value;
	r = ioctl(vcpu->fd, KVM_SET_MSRS, &buffer.header);
	return r;
}

/*
 * VCPU Set MSR
 *
 * Input Args:
 *   vm - Virtual Machine
 *   vcpuid - VCPU ID
 *   msr_index - Index of MSR
 *   msr_value - New value of MSR
 *
 * Output Args: None
 *
 * Return: On success, nothing. On failure a TEST_ASSERT is produced.
 *
 * Set value of MSR for VCPU.
 */
void vcpu_set_msr(struct kvm_vm *vm, uint32_t vcpuid, uint64_t msr_index,
	uint64_t msr_value)
{
	int r;

	r = _vcpu_set_msr(vm, vcpuid, msr_index, msr_value);
	TEST_ASSERT(r == 1, "KVM_SET_MSRS IOCTL failed,\n"
		"  rc: %i errno: %i", r, errno);
}

void vcpu_args_set(struct kvm_vm *vm, uint32_t vcpuid, unsigned int num, ...)
{
	va_list ap;
	struct kvm_regs regs;

	TEST_ASSERT(num >= 1 && num <= 6, "Unsupported number of args,\n"
		    "  num: %u\n",
		    num);

	va_start(ap, num);
	vcpu_regs_get(vm, vcpuid, &regs);

	if (num >= 1)
		regs.rdi = va_arg(ap, uint64_t);

	if (num >= 2)
		regs.rsi = va_arg(ap, uint64_t);

	if (num >= 3)
		regs.rdx = va_arg(ap, uint64_t);

	if (num >= 4)
		regs.rcx = va_arg(ap, uint64_t);

	if (num >= 5)
		regs.r8 = va_arg(ap, uint64_t);

	if (num >= 6)
		regs.r9 = va_arg(ap, uint64_t);

	vcpu_regs_set(vm, vcpuid, &regs);
	va_end(ap);
}

void vcpu_dump(FILE *stream, struct kvm_vm *vm, uint32_t vcpuid, uint8_t indent)
{
	struct kvm_regs regs;
	struct kvm_sregs sregs;

	fprintf(stream, "%*scpuid: %u\n", indent, "", vcpuid);

	fprintf(stream, "%*sregs:\n", indent + 2, "");
	vcpu_regs_get(vm, vcpuid, &regs);
	regs_dump(stream, &regs, indent + 4);

	fprintf(stream, "%*ssregs:\n", indent + 2, "");
	vcpu_sregs_get(vm, vcpuid, &sregs);
	sregs_dump(stream, &sregs, indent + 4);
}

static int kvm_get_num_msrs_fd(int kvm_fd)
{
	struct kvm_msr_list nmsrs;
	int r;

	nmsrs.nmsrs = 0;
	r = ioctl(kvm_fd, KVM_GET_MSR_INDEX_LIST, &nmsrs);
	TEST_ASSERT(r == -1 && errno == E2BIG, "Unexpected result from KVM_GET_MSR_INDEX_LIST probe, r: %i",
		r);

	return nmsrs.nmsrs;
}

static int kvm_get_num_msrs(struct kvm_vm *vm)
{
	return kvm_get_num_msrs_fd(vm->kvm_fd);
}

struct kvm_msr_list *kvm_get_msr_index_list(void)
{
	struct kvm_msr_list *list;
	int nmsrs, r, kvm_fd;

	kvm_fd = open_kvm_dev_path_or_exit();

	nmsrs = kvm_get_num_msrs_fd(kvm_fd);
	list = malloc(sizeof(*list) + nmsrs * sizeof(list->indices[0]));
	list->nmsrs = nmsrs;
	r = ioctl(kvm_fd, KVM_GET_MSR_INDEX_LIST, list);
	close(kvm_fd);

	TEST_ASSERT(r == 0, "Unexpected result from KVM_GET_MSR_INDEX_LIST, r: %i",
		r);

	return list;
}

static int vcpu_save_xsave_state(struct kvm_vm *vm, struct vcpu *vcpu,
				 struct kvm_x86_state *state)
{
	int size;

	size = vm_check_cap(vm, KVM_CAP_XSAVE2);
	if (!size)
		size = sizeof(struct kvm_xsave);

	state->xsave = malloc(size);
	if (size == sizeof(struct kvm_xsave))
		return ioctl(vcpu->fd, KVM_GET_XSAVE, state->xsave);
	else
		return ioctl(vcpu->fd, KVM_GET_XSAVE2, state->xsave);
}

struct kvm_x86_state *vcpu_save_state(struct kvm_vm *vm, uint32_t vcpuid)
{
	struct vcpu *vcpu = vcpu_find(vm, vcpuid);
	struct kvm_msr_list *list;
	struct kvm_x86_state *state;
	int nmsrs, r, i;
	static int nested_size = -1;

	if (nested_size == -1) {
		nested_size = kvm_check_cap(KVM_CAP_NESTED_STATE);
		TEST_ASSERT(nested_size <= sizeof(state->nested_),
			    "Nested state size too big, %i > %zi",
			    nested_size, sizeof(state->nested_));
	}

	/*
	 * When KVM exits to userspace with KVM_EXIT_IO, KVM guarantees
	 * guest state is consistent only after userspace re-enters the
	 * kernel with KVM_RUN.  Complete IO prior to migrating state
	 * to a new VM.
	 */
	vcpu_run_complete_io(vm, vcpuid);

	nmsrs = kvm_get_num_msrs(vm);
	list = malloc(sizeof(*list) + nmsrs * sizeof(list->indices[0]));
	list->nmsrs = nmsrs;
	r = ioctl(vm->kvm_fd, KVM_GET_MSR_INDEX_LIST, list);
	TEST_ASSERT(r == 0, "Unexpected result from KVM_GET_MSR_INDEX_LIST, r: %i",
		    r);

	state = malloc(sizeof(*state) + nmsrs * sizeof(state->msrs.entries[0]));
	r = ioctl(vcpu->fd, KVM_GET_VCPU_EVENTS, &state->events);
	TEST_ASSERT(r == 0, "Unexpected result from KVM_GET_VCPU_EVENTS, r: %i",
		    r);

	r = ioctl(vcpu->fd, KVM_GET_MP_STATE, &state->mp_state);
	TEST_ASSERT(r == 0, "Unexpected result from KVM_GET_MP_STATE, r: %i",
		    r);

	r = ioctl(vcpu->fd, KVM_GET_REGS, &state->regs);
	TEST_ASSERT(r == 0, "Unexpected result from KVM_GET_REGS, r: %i",
		    r);

	r = vcpu_save_xsave_state(vm, vcpu, state);
<<<<<<< HEAD
        TEST_ASSERT(r == 0, "Unexpected result from KVM_GET_XSAVE, r: %i",
                r);
=======
	TEST_ASSERT(r == 0, "Unexpected result from KVM_GET_XSAVE, r: %i",
		    r);
>>>>>>> ed9f4f96

	if (kvm_check_cap(KVM_CAP_XCRS)) {
		r = ioctl(vcpu->fd, KVM_GET_XCRS, &state->xcrs);
		TEST_ASSERT(r == 0, "Unexpected result from KVM_GET_XCRS, r: %i",
			    r);
	}

	r = ioctl(vcpu->fd, KVM_GET_SREGS, &state->sregs);
	TEST_ASSERT(r == 0, "Unexpected result from KVM_GET_SREGS, r: %i",
		    r);

	if (nested_size) {
		state->nested.size = sizeof(state->nested_);
		r = ioctl(vcpu->fd, KVM_GET_NESTED_STATE, &state->nested);
		TEST_ASSERT(r == 0, "Unexpected result from KVM_GET_NESTED_STATE, r: %i",
			    r);
		TEST_ASSERT(state->nested.size <= nested_size,
			    "Nested state size too big, %i (KVM_CHECK_CAP gave %i)",
			    state->nested.size, nested_size);
	} else
		state->nested.size = 0;

	state->msrs.nmsrs = nmsrs;
	for (i = 0; i < nmsrs; i++)
		state->msrs.entries[i].index = list->indices[i];
	r = ioctl(vcpu->fd, KVM_GET_MSRS, &state->msrs);
	TEST_ASSERT(r == nmsrs, "Unexpected result from KVM_GET_MSRS, r: %i (failed MSR was 0x%x)",
		    r, r == nmsrs ? -1 : list->indices[r]);

	r = ioctl(vcpu->fd, KVM_GET_DEBUGREGS, &state->debugregs);
	TEST_ASSERT(r == 0, "Unexpected result from KVM_GET_DEBUGREGS, r: %i",
		    r);

	free(list);
	return state;
}

void vcpu_load_state(struct kvm_vm *vm, uint32_t vcpuid, struct kvm_x86_state *state)
{
	struct vcpu *vcpu = vcpu_find(vm, vcpuid);
	int r;

	r = ioctl(vcpu->fd, KVM_SET_SREGS, &state->sregs);
	TEST_ASSERT(r == 0, "Unexpected result from KVM_SET_SREGS, r: %i",
<<<<<<< HEAD
                r);
=======
		    r);

	r = ioctl(vcpu->fd, KVM_SET_MSRS, &state->msrs);
	TEST_ASSERT(r == state->msrs.nmsrs,
		"Unexpected result from KVM_SET_MSRS, r: %i (failed at %x)",
		r, r == state->msrs.nmsrs ? -1 : state->msrs.entries[r].index);
>>>>>>> ed9f4f96

	r = ioctl(vcpu->fd, KVM_SET_MSRS, &state->msrs);
	TEST_ASSERT(r == state->msrs.nmsrs,
		"Unexpected result from KVM_SET_MSRS, r: %i (failed at %x)",
		r, r == state->msrs.nmsrs ? -1 : state->msrs.entries[r].index);

	if (kvm_check_cap(KVM_CAP_XCRS)) {
		r = ioctl(vcpu->fd, KVM_SET_XCRS, &state->xcrs);
		TEST_ASSERT(r == 0, "Unexpected result from KVM_SET_XCRS, r: %i",
			    r);
	}

	r = ioctl(vcpu->fd, KVM_SET_XSAVE, state->xsave);
	TEST_ASSERT(r == 0, "Unexpected result from KVM_SET_XSAVE, r: %i",
<<<<<<< HEAD
                r);
=======
		    r);
>>>>>>> ed9f4f96

	r = ioctl(vcpu->fd, KVM_SET_VCPU_EVENTS, &state->events);
	TEST_ASSERT(r == 0, "Unexpected result from KVM_SET_VCPU_EVENTS, r: %i",
		    r);

	r = ioctl(vcpu->fd, KVM_SET_MP_STATE, &state->mp_state);
	TEST_ASSERT(r == 0, "Unexpected result from KVM_SET_MP_STATE, r: %i",
		    r);

	r = ioctl(vcpu->fd, KVM_SET_DEBUGREGS, &state->debugregs);
	TEST_ASSERT(r == 0, "Unexpected result from KVM_SET_DEBUGREGS, r: %i",
		    r);

	r = ioctl(vcpu->fd, KVM_SET_REGS, &state->regs);
	TEST_ASSERT(r == 0, "Unexpected result from KVM_SET_REGS, r: %i",
		    r);

	if (state->nested.size) {
		r = ioctl(vcpu->fd, KVM_SET_NESTED_STATE, &state->nested);
		TEST_ASSERT(r == 0, "Unexpected result from KVM_SET_NESTED_STATE, r: %i",
			    r);
	}
}

void kvm_x86_state_cleanup(struct kvm_x86_state *state)
{
	free(state->xsave);
	free(state);
}

<<<<<<< HEAD
bool is_intel_cpu(void)
=======
static bool cpu_vendor_string_is(const char *vendor)
>>>>>>> ed9f4f96
{
	const uint32_t *chunk = (const uint32_t *)vendor;
	int eax, ebx, ecx, edx;
	const int leaf = 0;

	__asm__ __volatile__(
		"cpuid"
		: /* output */ "=a"(eax), "=b"(ebx),
		  "=c"(ecx), "=d"(edx)
		: /* input */ "0"(leaf), "2"(0));

	return (ebx == chunk[0] && edx == chunk[1] && ecx == chunk[2]);
}

bool is_intel_cpu(void)
{
	return cpu_vendor_string_is("GenuineIntel");
}

/*
 * Exclude early K5 samples with a vendor string of "AMDisbetter!"
 */
bool is_amd_cpu(void)
{
	return cpu_vendor_string_is("AuthenticAMD");
}

uint32_t kvm_get_cpuid_max_basic(void)
{
	return kvm_get_supported_cpuid_entry(0)->eax;
}

uint32_t kvm_get_cpuid_max_extended(void)
{
	return kvm_get_supported_cpuid_entry(0x80000000)->eax;
}

void kvm_get_cpu_address_width(unsigned int *pa_bits, unsigned int *va_bits)
{
	struct kvm_cpuid_entry2 *entry;
	bool pae;

	/* SDM 4.1.4 */
	if (kvm_get_cpuid_max_extended() < 0x80000008) {
		pae = kvm_get_supported_cpuid_entry(1)->edx & (1 << 6);
		*pa_bits = pae ? 36 : 32;
		*va_bits = 32;
	} else {
		entry = kvm_get_supported_cpuid_entry(0x80000008);
		*pa_bits = entry->eax & 0xff;
		*va_bits = (entry->eax >> 8) & 0xff;
	}
}

struct idt_entry {
	uint16_t offset0;
	uint16_t selector;
	uint16_t ist : 3;
	uint16_t : 5;
	uint16_t type : 4;
	uint16_t : 1;
	uint16_t dpl : 2;
	uint16_t p : 1;
	uint16_t offset1;
	uint32_t offset2; uint32_t reserved;
};

static void set_idt_entry(struct kvm_vm *vm, int vector, unsigned long addr,
			  int dpl, unsigned short selector)
{
	struct idt_entry *base =
		(struct idt_entry *)addr_gva2hva(vm, vm->idt);
	struct idt_entry *e = &base[vector];

	memset(e, 0, sizeof(*e));
	e->offset0 = addr;
	e->selector = selector;
	e->ist = 0;
	e->type = 14;
	e->dpl = dpl;
	e->p = 1;
	e->offset1 = addr >> 16;
	e->offset2 = addr >> 32;
}

void kvm_exit_unexpected_vector(uint32_t value)
{
	ucall(UCALL_UNHANDLED, 1, value);
}

void route_exception(struct ex_regs *regs)
{
	typedef void(*handler)(struct ex_regs *);
	handler *handlers = (handler *)exception_handlers;

	if (handlers && handlers[regs->vector]) {
		handlers[regs->vector](regs);
		return;
	}

	kvm_exit_unexpected_vector(regs->vector);
}

void vm_init_descriptor_tables(struct kvm_vm *vm)
{
	extern void *idt_handlers;
	int i;

	vm->idt = vm_vaddr_alloc_page(vm);
	vm->handlers = vm_vaddr_alloc_page(vm);
	/* Handlers have the same address in both address spaces.*/
	for (i = 0; i < NUM_INTERRUPTS; i++)
		set_idt_entry(vm, i, (unsigned long)(&idt_handlers)[i], 0,
			DEFAULT_CODE_SELECTOR);
}

void vcpu_init_descriptor_tables(struct kvm_vm *vm, uint32_t vcpuid)
{
	struct kvm_sregs sregs;

	vcpu_sregs_get(vm, vcpuid, &sregs);
	sregs.idt.base = vm->idt;
	sregs.idt.limit = NUM_INTERRUPTS * sizeof(struct idt_entry) - 1;
	sregs.gdt.base = vm->gdt;
	sregs.gdt.limit = getpagesize() - 1;
	kvm_seg_set_kernel_data_64bit(NULL, DEFAULT_DATA_SELECTOR, &sregs.gs);
	vcpu_sregs_set(vm, vcpuid, &sregs);
	*(vm_vaddr_t *)addr_gva2hva(vm, (vm_vaddr_t)(&exception_handlers)) = vm->handlers;
}

void vm_install_exception_handler(struct kvm_vm *vm, int vector,
			       void (*handler)(struct ex_regs *))
{
	vm_vaddr_t *handlers = (vm_vaddr_t *)addr_gva2hva(vm, vm->handlers);

	handlers[vector] = (vm_vaddr_t)handler;
}

void assert_on_unhandled_exception(struct kvm_vm *vm, uint32_t vcpuid)
{
	struct ucall uc;

	if (get_ucall(vm, vcpuid, &uc) == UCALL_UNHANDLED) {
		uint64_t vector = uc.args[0];

		TEST_FAIL("Unexpected vectored event in guest (vector:0x%lx)",
			  vector);
	}
}

struct kvm_cpuid_entry2 *get_cpuid(struct kvm_cpuid2 *cpuid, uint32_t function,
				   uint32_t index)
{
	int i;

	for (i = 0; i < cpuid->nent; i++) {
		struct kvm_cpuid_entry2 *cur = &cpuid->entries[i];

		if (cur->function == function && cur->index == index)
			return cur;
	}

	TEST_FAIL("CPUID function 0x%x index 0x%x not found ", function, index);

	return NULL;
}

bool set_cpuid(struct kvm_cpuid2 *cpuid,
	       struct kvm_cpuid_entry2 *ent)
{
	int i;

	for (i = 0; i < cpuid->nent; i++) {
		struct kvm_cpuid_entry2 *cur = &cpuid->entries[i];

		if (cur->function != ent->function || cur->index != ent->index)
			continue;

		memcpy(cur, ent, sizeof(struct kvm_cpuid_entry2));
		return true;
	}

	return false;
}

uint64_t kvm_hypercall(uint64_t nr, uint64_t a0, uint64_t a1, uint64_t a2,
		       uint64_t a3)
{
	uint64_t r;

	asm volatile("vmcall"
		     : "=a"(r)
		     : "b"(a0), "c"(a1), "d"(a2), "S"(a3));
	return r;
}

struct kvm_cpuid2 *kvm_get_supported_hv_cpuid(void)
{
	static struct kvm_cpuid2 *cpuid;
	int ret;
	int kvm_fd;

	if (cpuid)
		return cpuid;

	cpuid = allocate_kvm_cpuid2();
	kvm_fd = open_kvm_dev_path_or_exit();

	ret = ioctl(kvm_fd, KVM_GET_SUPPORTED_HV_CPUID, cpuid);
	TEST_ASSERT(ret == 0, "KVM_GET_SUPPORTED_HV_CPUID failed %d %d\n",
		    ret, errno);

	close(kvm_fd);
	return cpuid;
}

void vcpu_set_hv_cpuid(struct kvm_vm *vm, uint32_t vcpuid)
{
	static struct kvm_cpuid2 *cpuid_full;
	struct kvm_cpuid2 *cpuid_sys, *cpuid_hv;
	int i, nent = 0;

	if (!cpuid_full) {
		cpuid_sys = kvm_get_supported_cpuid();
		cpuid_hv = kvm_get_supported_hv_cpuid();

		cpuid_full = malloc(sizeof(*cpuid_full) +
				    (cpuid_sys->nent + cpuid_hv->nent) *
				    sizeof(struct kvm_cpuid_entry2));
		if (!cpuid_full) {
			perror("malloc");
			abort();
		}

		/* Need to skip KVM CPUID leaves 0x400000xx */
		for (i = 0; i < cpuid_sys->nent; i++) {
			if (cpuid_sys->entries[i].function >= 0x40000000 &&
			    cpuid_sys->entries[i].function < 0x40000100)
				continue;
			cpuid_full->entries[nent] = cpuid_sys->entries[i];
			nent++;
		}

		memcpy(&cpuid_full->entries[nent], cpuid_hv->entries,
		       cpuid_hv->nent * sizeof(struct kvm_cpuid_entry2));
		cpuid_full->nent = nent + cpuid_hv->nent;
	}

	vcpu_set_cpuid(vm, vcpuid, cpuid_full);
}

struct kvm_cpuid2 *vcpu_get_supported_hv_cpuid(struct kvm_vm *vm, uint32_t vcpuid)
{
	static struct kvm_cpuid2 *cpuid;

	cpuid = allocate_kvm_cpuid2();

	vcpu_ioctl(vm, vcpuid, KVM_GET_SUPPORTED_HV_CPUID, cpuid);

	return cpuid;
}

unsigned long vm_compute_max_gfn(struct kvm_vm *vm)
{
	const unsigned long num_ht_pages = 12 << (30 - vm->page_shift); /* 12 GiB */
	unsigned long ht_gfn, max_gfn, max_pfn;
	uint32_t eax, ebx, ecx, edx, max_ext_leaf;

	max_gfn = (1ULL << (vm->pa_bits - vm->page_shift)) - 1;

	/* Avoid reserved HyperTransport region on AMD processors.  */
	if (!is_amd_cpu())
		return max_gfn;

	/* On parts with <40 physical address bits, the area is fully hidden */
	if (vm->pa_bits < 40)
		return max_gfn;

	/* Before family 17h, the HyperTransport area is just below 1T.  */
	ht_gfn = (1 << 28) - num_ht_pages;
	eax = 1;
	ecx = 0;
	cpuid(&eax, &ebx, &ecx, &edx);
	if (x86_family(eax) < 0x17)
		goto done;

	/*
	 * Otherwise it's at the top of the physical address space, possibly
	 * reduced due to SME by bits 11:6 of CPUID[0x8000001f].EBX.  Use
	 * the old conservative value if MAXPHYADDR is not enumerated.
	 */
	eax = 0x80000000;
	cpuid(&eax, &ebx, &ecx, &edx);
	max_ext_leaf = eax;
	if (max_ext_leaf < 0x80000008)
		goto done;

	eax = 0x80000008;
	cpuid(&eax, &ebx, &ecx, &edx);
	max_pfn = (1ULL << ((eax & 0xff) - vm->page_shift)) - 1;
	if (max_ext_leaf >= 0x8000001f) {
		eax = 0x8000001f;
		cpuid(&eax, &ebx, &ecx, &edx);
		max_pfn >>= (ebx >> 6) & 0x3f;
	}

	ht_gfn = max_pfn - num_ht_pages;
done:
	return min(max_gfn, ht_gfn - 1);
}<|MERGE_RESOLUTION|>--- conflicted
+++ resolved
@@ -665,18 +665,6 @@
 	return !!(eax & CPUID_XFD_BIT);
 }
 
-<<<<<<< HEAD
-void vm_xsave_req_perm(void)
-{
-	unsigned long bitmask;
-	long rc;
-
-	if (!is_xfd_supported())
-		return;
-
-	rc = syscall(SYS_arch_prctl, ARCH_REQ_XCOMP_GUEST_PERM,
-		     XSTATE_XTILE_DATA_BIT);
-=======
 void vm_xsave_req_perm(int bit)
 {
 	int kvm_fd;
@@ -702,7 +690,6 @@
 
 	rc = syscall(SYS_arch_prctl, ARCH_REQ_XCOMP_GUEST_PERM, bit);
 
->>>>>>> ed9f4f96
 	/*
 	 * The older kernel version(<5.15) can't support
 	 * ARCH_REQ_XCOMP_GUEST_PERM and directly return.
@@ -712,11 +699,7 @@
 
 	rc = syscall(SYS_arch_prctl, ARCH_GET_XCOMP_GUEST_PERM, &bitmask);
 	TEST_ASSERT(rc == 0, "prctl(ARCH_GET_XCOMP_GUEST_PERM) error: %ld", rc);
-<<<<<<< HEAD
-	TEST_ASSERT(bitmask & XFEATURE_XTILE_MASK,
-=======
 	TEST_ASSERT(bitmask & (1ULL << bit),
->>>>>>> ed9f4f96
 		    "prctl(ARCH_REQ_XCOMP_GUEST_PERM) failure bitmask=0x%lx",
 		    bitmask);
 }
@@ -1193,13 +1176,8 @@
 		    r);
 
 	r = vcpu_save_xsave_state(vm, vcpu, state);
-<<<<<<< HEAD
-        TEST_ASSERT(r == 0, "Unexpected result from KVM_GET_XSAVE, r: %i",
-                r);
-=======
 	TEST_ASSERT(r == 0, "Unexpected result from KVM_GET_XSAVE, r: %i",
 		    r);
->>>>>>> ed9f4f96
 
 	if (kvm_check_cap(KVM_CAP_XCRS)) {
 		r = ioctl(vcpu->fd, KVM_GET_XCRS, &state->xcrs);
@@ -1244,21 +1222,12 @@
 
 	r = ioctl(vcpu->fd, KVM_SET_SREGS, &state->sregs);
 	TEST_ASSERT(r == 0, "Unexpected result from KVM_SET_SREGS, r: %i",
-<<<<<<< HEAD
-                r);
-=======
 		    r);
 
 	r = ioctl(vcpu->fd, KVM_SET_MSRS, &state->msrs);
 	TEST_ASSERT(r == state->msrs.nmsrs,
 		"Unexpected result from KVM_SET_MSRS, r: %i (failed at %x)",
 		r, r == state->msrs.nmsrs ? -1 : state->msrs.entries[r].index);
->>>>>>> ed9f4f96
-
-	r = ioctl(vcpu->fd, KVM_SET_MSRS, &state->msrs);
-	TEST_ASSERT(r == state->msrs.nmsrs,
-		"Unexpected result from KVM_SET_MSRS, r: %i (failed at %x)",
-		r, r == state->msrs.nmsrs ? -1 : state->msrs.entries[r].index);
 
 	if (kvm_check_cap(KVM_CAP_XCRS)) {
 		r = ioctl(vcpu->fd, KVM_SET_XCRS, &state->xcrs);
@@ -1268,11 +1237,7 @@
 
 	r = ioctl(vcpu->fd, KVM_SET_XSAVE, state->xsave);
 	TEST_ASSERT(r == 0, "Unexpected result from KVM_SET_XSAVE, r: %i",
-<<<<<<< HEAD
-                r);
-=======
 		    r);
->>>>>>> ed9f4f96
 
 	r = ioctl(vcpu->fd, KVM_SET_VCPU_EVENTS, &state->events);
 	TEST_ASSERT(r == 0, "Unexpected result from KVM_SET_VCPU_EVENTS, r: %i",
@@ -1303,11 +1268,7 @@
 	free(state);
 }
 
-<<<<<<< HEAD
-bool is_intel_cpu(void)
-=======
 static bool cpu_vendor_string_is(const char *vendor)
->>>>>>> ed9f4f96
 {
 	const uint32_t *chunk = (const uint32_t *)vendor;
 	int eax, ebx, ecx, edx;
